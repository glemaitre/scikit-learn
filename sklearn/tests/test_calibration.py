# Authors: Alexandre Gramfort <alexandre.gramfort@telecom-paristech.fr>
# License: BSD 3 clause

import pytest
import numpy as np
from scipy import sparse

from sklearn.base import BaseEstimator
from sklearn.model_selection import LeaveOneOut

from sklearn.utils.testing import (assert_array_almost_equal, assert_equal,
                                   assert_greater, assert_almost_equal,
                                   assert_greater_equal,
                                   assert_array_equal,
                                   assert_raises, ignore_warnings)
from sklearn.datasets import make_classification, make_blobs
from sklearn.naive_bayes import MultinomialNB
from sklearn.ensemble import RandomForestClassifier, RandomForestRegressor
from sklearn.svm import LinearSVC
from sklearn.pipeline import Pipeline
from sklearn.impute import SimpleImputer
from sklearn.metrics import brier_score_loss, log_loss
from sklearn.calibration import CalibratedClassifierCV
from sklearn.calibration import _sigmoid_calibration, _SigmoidCalibration
from sklearn.calibration import calibration_curve


<<<<<<< HEAD
@pytest.mark.filterwarnings('ignore:The default value of n_estimators')
=======
@pytest.mark.filterwarnings('ignore: The default value of cv')  # 0.22
>>>>>>> 8a8e21b2
def test_calibration():
    """Test calibration objects with isotonic and sigmoid"""
    n_samples = 100
    X, y = make_classification(n_samples=2 * n_samples, n_features=6,
                               random_state=42)
    sample_weight = np.random.RandomState(seed=42).uniform(size=y.size)

    X -= X.min()  # MultinomialNB only allows positive X

    # split train and test
    X_train, y_train, sw_train = \
        X[:n_samples], y[:n_samples], sample_weight[:n_samples]
    X_test, y_test = X[n_samples:], y[n_samples:]

    # Naive-Bayes
    clf = MultinomialNB().fit(X_train, y_train, sample_weight=sw_train)
    prob_pos_clf = clf.predict_proba(X_test)[:, 1]

    pc_clf = CalibratedClassifierCV(clf, cv=y.size + 1)
    assert_raises(ValueError, pc_clf.fit, X, y)

    # Naive Bayes with calibration
    for this_X_train, this_X_test in [(X_train, X_test),
                                      (sparse.csr_matrix(X_train),
                                       sparse.csr_matrix(X_test))]:
        for method in ['isotonic', 'sigmoid']:
            pc_clf = CalibratedClassifierCV(clf, method=method, cv=2)
            # Note that this fit overwrites the fit on the entire training
            # set
            pc_clf.fit(this_X_train, y_train, sample_weight=sw_train)
            prob_pos_pc_clf = pc_clf.predict_proba(this_X_test)[:, 1]

            # Check that brier score has improved after calibration
            assert_greater(brier_score_loss(y_test, prob_pos_clf),
                           brier_score_loss(y_test, prob_pos_pc_clf))

            # Check invariance against relabeling [0, 1] -> [1, 2]
            pc_clf.fit(this_X_train, y_train + 1, sample_weight=sw_train)
            prob_pos_pc_clf_relabeled = pc_clf.predict_proba(this_X_test)[:, 1]
            assert_array_almost_equal(prob_pos_pc_clf,
                                      prob_pos_pc_clf_relabeled)

            # Check invariance against relabeling [0, 1] -> [-1, 1]
            pc_clf.fit(this_X_train, 2 * y_train - 1, sample_weight=sw_train)
            prob_pos_pc_clf_relabeled = pc_clf.predict_proba(this_X_test)[:, 1]
            assert_array_almost_equal(prob_pos_pc_clf,
                                      prob_pos_pc_clf_relabeled)

            # Check invariance against relabeling [0, 1] -> [1, 0]
            pc_clf.fit(this_X_train, (y_train + 1) % 2,
                       sample_weight=sw_train)
            prob_pos_pc_clf_relabeled = \
                pc_clf.predict_proba(this_X_test)[:, 1]
            if method == "sigmoid":
                assert_array_almost_equal(prob_pos_pc_clf,
                                          1 - prob_pos_pc_clf_relabeled)
            else:
                # Isotonic calibration is not invariant against relabeling
                # but should improve in both cases
                assert_greater(brier_score_loss(y_test, prob_pos_clf),
                               brier_score_loss((y_test + 1) % 2,
                                                prob_pos_pc_clf_relabeled))

        # Check failure cases:
        # only "isotonic" and "sigmoid" should be accepted as methods
        clf_invalid_method = CalibratedClassifierCV(clf, method="foo")
        assert_raises(ValueError, clf_invalid_method.fit, X_train, y_train)

        # base-estimators should provide either decision_function or
        # predict_proba (most regressors, for instance, should fail)
        clf_base_regressor = \
            CalibratedClassifierCV(RandomForestRegressor(), method="sigmoid")
        assert_raises(RuntimeError, clf_base_regressor.fit, X_train, y_train)


def test_sample_weight():
    n_samples = 100
    X, y = make_classification(n_samples=2 * n_samples, n_features=6,
                               random_state=42)

    sample_weight = np.random.RandomState(seed=42).uniform(size=len(y))
    X_train, y_train, sw_train = \
        X[:n_samples], y[:n_samples], sample_weight[:n_samples]
    X_test = X[n_samples:]

    for method in ['sigmoid', 'isotonic']:
        base_estimator = LinearSVC(random_state=42)
        calibrated_clf = CalibratedClassifierCV(base_estimator, method=method)
        calibrated_clf.fit(X_train, y_train, sample_weight=sw_train)
        probs_with_sw = calibrated_clf.predict_proba(X_test)

        # As the weights are used for the calibration, they should still yield
        # a different predictions
        calibrated_clf.fit(X_train, y_train)
        probs_without_sw = calibrated_clf.predict_proba(X_test)

        diff = np.linalg.norm(probs_with_sw - probs_without_sw)
        assert_greater(diff, 0.1)


def test_calibration_multiclass():
    """Test calibration for multiclass """
    # test multi-class setting with classifier that implements
    # only decision function
    clf = LinearSVC()
    X, y_idx = make_blobs(n_samples=100, n_features=2, random_state=42,
                          centers=3, cluster_std=3.0)

    # Use categorical labels to check that CalibratedClassifierCV supports
    # them correctly
    target_names = np.array(['a', 'b', 'c'])
    y = target_names[y_idx]

    X_train, y_train = X[::2], y[::2]
    X_test, y_test = X[1::2], y[1::2]

    clf.fit(X_train, y_train)
    for method in ['isotonic', 'sigmoid']:
        cal_clf = CalibratedClassifierCV(clf, method=method, cv=2)
        cal_clf.fit(X_train, y_train)
        probas = cal_clf.predict_proba(X_test)
        assert_array_almost_equal(np.sum(probas, axis=1), np.ones(len(X_test)))

        # Check that log-loss of calibrated classifier is smaller than
        # log-loss of naively turned OvR decision function to probabilities
        # via softmax
        def softmax(y_pred):
            e = np.exp(-y_pred)
            return e / e.sum(axis=1).reshape(-1, 1)

        uncalibrated_log_loss = \
            log_loss(y_test, softmax(clf.decision_function(X_test)))
        calibrated_log_loss = log_loss(y_test, probas)
        assert_greater_equal(uncalibrated_log_loss, calibrated_log_loss)

    # Test that calibration of a multiclass classifier decreases log-loss
    # for RandomForestClassifier
    X, y = make_blobs(n_samples=100, n_features=2, random_state=42,
                      cluster_std=3.0)
    X_train, y_train = X[::2], y[::2]
    X_test, y_test = X[1::2], y[1::2]

    clf = RandomForestClassifier(n_estimators=10, random_state=42)
    clf.fit(X_train, y_train)
    clf_probs = clf.predict_proba(X_test)
    loss = log_loss(y_test, clf_probs)

    for method in ['isotonic', 'sigmoid']:
        cal_clf = CalibratedClassifierCV(clf, method=method, cv=3)
        cal_clf.fit(X_train, y_train)
        cal_clf_probs = cal_clf.predict_proba(X_test)
        cal_loss = log_loss(y_test, cal_clf_probs)
        assert_greater(loss, cal_loss)


def test_calibration_prefit():
    """Test calibration for prefitted classifiers"""
    n_samples = 50
    X, y = make_classification(n_samples=3 * n_samples, n_features=6,
                               random_state=42)
    sample_weight = np.random.RandomState(seed=42).uniform(size=y.size)

    X -= X.min()  # MultinomialNB only allows positive X

    # split train and test
    X_train, y_train, sw_train = \
        X[:n_samples], y[:n_samples], sample_weight[:n_samples]
    X_calib, y_calib, sw_calib = \
        X[n_samples:2 * n_samples], y[n_samples:2 * n_samples], \
        sample_weight[n_samples:2 * n_samples]
    X_test, y_test = X[2 * n_samples:], y[2 * n_samples:]

    # Naive-Bayes
    clf = MultinomialNB()
    clf.fit(X_train, y_train, sw_train)
    prob_pos_clf = clf.predict_proba(X_test)[:, 1]

    # Naive Bayes with calibration
    for this_X_calib, this_X_test in [(X_calib, X_test),
                                      (sparse.csr_matrix(X_calib),
                                       sparse.csr_matrix(X_test))]:
        for method in ['isotonic', 'sigmoid']:
            pc_clf = CalibratedClassifierCV(clf, method=method, cv="prefit")

            for sw in [sw_calib, None]:
                pc_clf.fit(this_X_calib, y_calib, sample_weight=sw)
                y_prob = pc_clf.predict_proba(this_X_test)
                y_pred = pc_clf.predict(this_X_test)
                prob_pos_pc_clf = y_prob[:, 1]
                assert_array_equal(y_pred,
                                   np.array([0, 1])[np.argmax(y_prob, axis=1)])

                assert_greater(brier_score_loss(y_test, prob_pos_clf),
                               brier_score_loss(y_test, prob_pos_pc_clf))


def test_sigmoid_calibration():
    """Test calibration values with Platt sigmoid model"""
    exF = np.array([5, -4, 1.0])
    exY = np.array([1, -1, -1])
    # computed from my python port of the C++ code in LibSVM
    AB_lin_libsvm = np.array([-0.20261354391187855, 0.65236314980010512])
    assert_array_almost_equal(AB_lin_libsvm,
                              _sigmoid_calibration(exF, exY), 3)
    lin_prob = 1. / (1. + np.exp(AB_lin_libsvm[0] * exF + AB_lin_libsvm[1]))
    sk_prob = _SigmoidCalibration().fit(exF, exY).predict(exF)
    assert_array_almost_equal(lin_prob, sk_prob, 6)

    # check that _SigmoidCalibration().fit only accepts 1d array or 2d column
    # arrays
    assert_raises(ValueError, _SigmoidCalibration().fit,
                  np.vstack((exF, exF)), exY)


def test_calibration_curve():
    """Check calibration_curve function"""
    y_true = np.array([0, 0, 0, 1, 1, 1])
    y_pred = np.array([0., 0.1, 0.2, 0.8, 0.9, 1.])
    prob_true, prob_pred = calibration_curve(y_true, y_pred, n_bins=2)
    prob_true_unnormalized, prob_pred_unnormalized = \
        calibration_curve(y_true, y_pred * 2, n_bins=2, normalize=True)
    assert_equal(len(prob_true), len(prob_pred))
    assert_equal(len(prob_true), 2)
    assert_almost_equal(prob_true, [0, 1])
    assert_almost_equal(prob_pred, [0.1, 0.9])
    assert_almost_equal(prob_true, prob_true_unnormalized)
    assert_almost_equal(prob_pred, prob_pred_unnormalized)

    # probabilities outside [0, 1] should not be accepted when normalize
    # is set to False
    assert_raises(ValueError, calibration_curve, [1.1], [-0.1],
                  normalize=False)

    # test that quantiles work as expected
    y_true2 = np.array([0, 0, 0, 0, 1, 1])
    y_pred2 = np.array([0., 0.1, 0.2, 0.5, 0.9, 1.])
    prob_true_quantile, prob_pred_quantile = calibration_curve(
        y_true2, y_pred2, n_bins=2, strategy='quantile')

    assert len(prob_true_quantile) == len(prob_pred_quantile)
    assert len(prob_true_quantile) == 2
    assert_almost_equal(prob_true_quantile, [0, 2 / 3])
    assert_almost_equal(prob_pred_quantile, [0.1, 0.8])

    # Check that error is raised when invalid strategy is selected
    assert_raises(ValueError, calibration_curve, y_true2, y_pred2,
                  strategy='percentile')


def test_calibration_nan_imputer():
    """Test that calibration can accept nan"""
    X, y = make_classification(n_samples=10, n_features=2,
                               n_informative=2, n_redundant=0,
                               random_state=42)
    X[0, 0] = np.nan
    clf = Pipeline(
        [('imputer', SimpleImputer()),
         ('rf', RandomForestClassifier(n_estimators=1))])
    clf_c = CalibratedClassifierCV(clf, cv=2, method='isotonic')
    clf_c.fit(X, y)
    clf_c.predict(X)


def test_calibration_prob_sum():
    # Test that sum of probabilities is 1. A non-regression test for
    # issue #7796
    num_classes = 2
    X, y = make_classification(n_samples=10, n_features=5,
                               n_classes=num_classes)
    clf = LinearSVC(C=1.0)
    clf_prob = CalibratedClassifierCV(clf, method="sigmoid", cv=LeaveOneOut())
    clf_prob.fit(X, y)

    probs = clf_prob.predict_proba(X)
    assert_array_almost_equal(probs.sum(axis=1), np.ones(probs.shape[0]))


def test_calibration_less_classes():
    # Test to check calibration works fine when train set in a test-train
    # split does not contain all classes
    # Since this test uses LOO, at each iteration train set will not contain a
    # class label
    X = np.random.randn(10, 5)
    y = np.arange(10)
    clf = LinearSVC(C=1.0)
    cal_clf = CalibratedClassifierCV(clf, method="sigmoid", cv=LeaveOneOut())
    cal_clf.fit(X, y)

    for i, calibrated_classifier in \
            enumerate(cal_clf.calibrated_classifiers_):
        proba = calibrated_classifier.predict_proba(X)
        assert_array_equal(proba[:, i], np.zeros(len(y)))
        assert_equal(np.all(np.hstack([proba[:, :i],
                                       proba[:, i + 1:]])), True)


@ignore_warnings(category=(DeprecationWarning, FutureWarning))
@pytest.mark.parametrize('X', [np.random.RandomState(42).randn(15, 5, 2),
                               np.random.RandomState(42).randn(15, 5, 2, 6)])
def test_calibration_accepts_ndarray(X):
    """Test that calibration accepts n-dimensional arrays as input"""
    y = [1, 0, 0, 1, 1, 0, 1, 1, 0, 0, 1, 0, 0, 1, 0]

    class MockTensorClassifier(BaseEstimator):
        """A toy estimator that accepts tensor inputs"""

        def fit(self, X, y):
            self.classes_ = np.unique(y)
            return self

        def decision_function(self, X):
            # toy decision function that just needs to have the right shape:
            return X.reshape(X.shape[0], -1).sum(axis=1)

    calibrated_clf = CalibratedClassifierCV(MockTensorClassifier())
    # we should be able to fit this classifier with no error
    calibrated_clf.fit(X, y)<|MERGE_RESOLUTION|>--- conflicted
+++ resolved
@@ -25,11 +25,6 @@
 from sklearn.calibration import calibration_curve
 
 
-<<<<<<< HEAD
-@pytest.mark.filterwarnings('ignore:The default value of n_estimators')
-=======
-@pytest.mark.filterwarnings('ignore: The default value of cv')  # 0.22
->>>>>>> 8a8e21b2
 def test_calibration():
     """Test calibration objects with isotonic and sigmoid"""
     n_samples = 100
