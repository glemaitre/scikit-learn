--- conflicted
+++ resolved
@@ -274,14 +274,14 @@
         parametrize_with_checks([LogisticRegression])
 
 
-<<<<<<< HEAD
 def _generate_column_transformer_instances():
     yield ColumnTransformer(
         transformers=[
             ("trans1", StandardScaler(), [0, 1]),
         ]
     )
-=======
+
+
 def _generate_pipeline():
     for final_estimator in [Ridge(), LogisticRegression()]:
         yield Pipeline(
@@ -290,7 +290,6 @@
                 ("final_estimator", final_estimator),
             ]
         )
->>>>>>> a576bcc2
 
 
 def _generate_search_cv_instances():
@@ -479,11 +478,11 @@
 
 @pytest.mark.parametrize(
     "estimator",
-<<<<<<< HEAD
-    chain(_tested_estimators(), _generate_column_transformer_instances()),
-=======
-    chain(_tested_estimators(), _generate_pipeline()),
->>>>>>> a576bcc2
+    chain(
+        _tested_estimators(),
+        _generate_pipeline(),
+        _generate_column_transformer_instances(),
+    ),
     ids=_get_check_estimator_ids,
 )
 def test_check_param_validation(estimator):
