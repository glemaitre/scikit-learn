--- conflicted
+++ resolved
@@ -43,12 +43,9 @@
     _get_check_estimator_ids,
     check_class_weight_balanced_linear_classifier,
     parametrize_with_checks,
-<<<<<<< HEAD
+    check_n_features_in_after_fitting,
 )
 from sklearn.utils.validation import check_non_negative, check_array
-=======
-    check_n_features_in_after_fitting)
->>>>>>> e6555dec
 
 
 def test_all_estimator_no_base_class():
@@ -283,7 +280,6 @@
     check(estimator)
 
 
-<<<<<<< HEAD
 def _generate_search_cv_instances():
     for SearchCV, (Estimator, param_grid) in zip(
         [GridSearchCV, RandomizedSearchCV],
@@ -320,7 +316,8 @@
         )
     ):
         check(estimator)
-=======
+
+
 # TODO: When more modules get added, we can remove it from this list to make
 # sure it gets tested. After we finish each module we can move the checks
 # into sklearn.utils.estimator_checks.check_n_features_in.
@@ -372,5 +369,4 @@
                          ids=_get_check_estimator_ids)
 def test_check_n_features_in_after_fitting(estimator):
     _set_checking_parameters(estimator)
-    check_n_features_in_after_fitting(estimator.__class__.__name__, estimator)
->>>>>>> e6555dec
+    check_n_features_in_after_fitting(estimator.__class__.__name__, estimator)