import numpy as np
import numpy.linalg as la
import scipy.sparse as sp

from sklearn.utils.testing import assert_almost_equal
from sklearn.utils.testing import assert_array_almost_equal
from sklearn.utils.testing import assert_array_equal
from sklearn.utils.testing import assert_equal
from sklearn.utils.testing import assert_raises
from sklearn.utils.testing import assert_true
from sklearn.utils.testing import assert_false

from sklearn.utils.sparsefuncs import mean_variance_axis0
from sklearn.preprocessing import Binarizer
from sklearn.preprocessing import KernelCenterer
from sklearn.preprocessing import LabelBinarizer
from sklearn.preprocessing import OneHotEncoder
from sklearn.preprocessing import LabelEncoder
from sklearn.preprocessing import Normalizer
from sklearn.preprocessing import normalize
from sklearn.preprocessing import StandardScaler
from sklearn.preprocessing import scale
from sklearn.preprocessing import MinMaxScaler

from sklearn import datasets
from sklearn.linear_model.stochastic_gradient import SGDClassifier

iris = datasets.load_iris()


def toarray(a):
    if hasattr(a, "toarray"):
        a = a.toarray()
    return a


def test_scaler_1d():
    """Test scaling of dataset along single axis"""
    rng = np.random.RandomState(0)
    X = rng.randn(5)
    X_orig_copy = X.copy()

    scaler = StandardScaler()
    X_scaled = scaler.fit(X).transform(X, copy=False)
    assert_array_almost_equal(X_scaled.mean(axis=0), 0.0)
    assert_array_almost_equal(X_scaled.std(axis=0), 1.0)

    # check inverse transform
    X_scaled_back = scaler.inverse_transform(X_scaled)
    assert_array_almost_equal(X_scaled_back, X_orig_copy)

    # Test with 1D list
    X = [0., 1., 2, 0.4, 1.]
    scaler = StandardScaler()
    X_scaled = scaler.fit(X).transform(X, copy=False)
    assert_array_almost_equal(X_scaled.mean(axis=0), 0.0)
    assert_array_almost_equal(X_scaled.std(axis=0), 1.0)

    X_scaled = scale(X)
    assert_array_almost_equal(X_scaled.mean(axis=0), 0.0)
    assert_array_almost_equal(X_scaled.std(axis=0), 1.0)


def test_scaler_2d_arrays():
    """Test scaling of 2d array along first axis"""
    rng = np.random.RandomState(0)
    X = rng.randn(4, 5)
    X[:, 0] = 0.0  # first feature is always of zero

    scaler = StandardScaler()
    X_scaled = scaler.fit(X).transform(X, copy=True)
    assert_false(np.any(np.isnan(X_scaled)))

    assert_array_almost_equal(X_scaled.mean(axis=0), 5 * [0.0])
    assert_array_almost_equal(X_scaled.std(axis=0), [0., 1., 1., 1., 1.])
    # Check that X has not been copied
    assert_true(X_scaled is not X)

    # check inverse transform
    X_scaled_back = scaler.inverse_transform(X_scaled)
    assert_true(X_scaled_back is not X)
    assert_true(X_scaled_back is not X_scaled)
    assert_array_almost_equal(X_scaled_back, X)

    X_scaled = scale(X, axis=1, with_std=False)
    assert_false(np.any(np.isnan(X_scaled)))
    assert_array_almost_equal(X_scaled.mean(axis=1), 4 * [0.0])
    X_scaled = scale(X, axis=1, with_std=True)
    assert_false(np.any(np.isnan(X_scaled)))
    assert_array_almost_equal(X_scaled.mean(axis=1), 4 * [0.0])
    assert_array_almost_equal(X_scaled.std(axis=1), 4 * [1.0])
    # Check that the data hasn't been modified
    assert_true(X_scaled is not X)

    X_scaled = scaler.fit(X).transform(X, copy=False)
    assert_false(np.any(np.isnan(X_scaled)))
    assert_array_almost_equal(X_scaled.mean(axis=0), 5 * [0.0])
    assert_array_almost_equal(X_scaled.std(axis=0), [0., 1., 1., 1., 1.])
    # Check that X has not been copied
    assert_true(X_scaled is X)

    X = rng.randn(4, 5)
    X[:, 0] = 1.0  # first feature is a constant, non zero feature
    scaler = StandardScaler()
    X_scaled = scaler.fit(X).transform(X, copy=True)
    assert_false(np.any(np.isnan(X_scaled)))
    assert_array_almost_equal(X_scaled.mean(axis=0), 5 * [0.0])
    assert_array_almost_equal(X_scaled.std(axis=0), [0., 1., 1., 1., 1.])
    # Check that X has not been copied
    assert_true(X_scaled is not X)


def test_min_max_scaler():
    X = iris.data
    scaler = MinMaxScaler()
    # default params
    X_trans = scaler.fit_transform(X)
    assert_array_equal(X_trans.min(axis=0), 0)
    assert_array_equal(X_trans.min(axis=0), 0)
    assert_array_equal(X_trans.max(axis=0), 1)

    # not default params
    scaler = MinMaxScaler(feature_range=(1, 2))
    X_trans = scaler.fit_transform(X)
    assert_array_equal(X_trans.min(axis=0), 1)
    assert_array_equal(X_trans.max(axis=0), 2)


def test_scaler_without_centering():
    rng = np.random.RandomState(42)
    X = rng.randn(4, 5)
    X[:, 0] = 0.0  # first feature is always of zero
    X_csr = sp.csr_matrix(X)

    scaler = StandardScaler(with_mean=False).fit(X)
    X_scaled = scaler.transform(X, copy=True)
    assert_false(np.any(np.isnan(X_scaled)))

    scaler_csr = StandardScaler(with_mean=False).fit(X_csr)
    X_csr_scaled = scaler_csr.transform(X_csr, copy=True)
    assert_false(np.any(np.isnan(X_csr_scaled.data)))

    assert_equal(scaler.mean_, scaler_csr.mean_)
    assert_array_almost_equal(scaler.std_, scaler_csr.std_)

    assert_array_almost_equal(
        X_scaled.mean(axis=0), [0., -0.01,  2.24, -0.35, -0.78], 2)
    assert_array_almost_equal(X_scaled.std(axis=0), [0., 1., 1., 1., 1.])

    X_csr_scaled_mean, X_csr_scaled_std = mean_variance_axis0(X_csr_scaled)
    assert_array_almost_equal(X_csr_scaled_mean, X_scaled.mean(axis=0))
    assert_array_almost_equal(X_csr_scaled_std, X_scaled.std(axis=0))

    # Check that X has not been modified (copy)
    assert_true(X_scaled is not X)
    assert_true(X_csr_scaled is not X_csr)

    X_scaled_back = scaler.inverse_transform(X_scaled)
    assert_true(X_scaled_back is not X)
    assert_true(X_scaled_back is not X_scaled)
    assert_array_almost_equal(X_scaled_back, X)

    X_csr_scaled_back = scaler_csr.inverse_transform(X_csr_scaled)
    assert_true(X_csr_scaled_back is not X_csr)
    assert_true(X_csr_scaled_back is not X_csr_scaled)
    assert_array_almost_equal(X_scaled_back, X)


def test_scaler_without_copy():
    """Check that StandardScaler.fit does not change input"""
    rng = np.random.RandomState(42)
    X = rng.randn(4, 5)
    X[:, 0] = 0.0  # first feature is always of zero
    X_csr = sp.csr_matrix(X)

    X_copy = X.copy()
    StandardScaler(copy=False).fit(X)
    assert_array_equal(X, X_copy)

    X_csr_copy = X_csr.copy()
    StandardScaler(with_mean=False, copy=False).fit(X_csr)
    assert_array_equal(X_csr.toarray(), X_csr_copy.toarray())


def test_scale_sparse_with_mean_raise_exception():
    rng = np.random.RandomState(42)
    X = rng.randn(4, 5)
    X_csr = sp.csr_matrix(X)

    # check scaling and fit with direct calls on sparse data
    assert_raises(ValueError, scale, X_csr, with_mean=True)
    assert_raises(ValueError, StandardScaler(with_mean=True).fit, X_csr)

    # check transform and inverse_transform after a fit on a dense array
    scaler = StandardScaler(with_mean=True).fit(X)
    assert_raises(ValueError, scaler.transform, X_csr)

    X_transformed_csr = sp.csr_matrix(scaler.transform(X))
    assert_raises(ValueError, scaler.inverse_transform, X_transformed_csr)


def test_scale_function_without_centering():
    rng = np.random.RandomState(42)
    X = rng.randn(4, 5)
    X[:, 0] = 0.0  # first feature is always of zero
    X_csr = sp.csr_matrix(X)

    X_scaled = scale(X, with_mean=False)
    assert_false(np.any(np.isnan(X_scaled)))

    X_csr_scaled = scale(X_csr, with_mean=False)
    assert_false(np.any(np.isnan(X_csr_scaled.data)))

    assert_array_almost_equal(
        X_scaled.mean(axis=0), [0., -0.01,  2.24, -0.35, -0.78], 2)
    assert_array_almost_equal(X_scaled.std(axis=0), [0., 1., 1., 1., 1.])
    # Check that X has not been copied
    assert_true(X_scaled is not X)

    X_csr_scaled_mean, X_csr_scaled_std = mean_variance_axis0(X_csr_scaled)
    assert_array_almost_equal(X_csr_scaled_mean, X_scaled.mean(axis=0))
    assert_array_almost_equal(X_csr_scaled_std, X_scaled.std(axis=0))


def test_normalizer_l1():
    rng = np.random.RandomState(0)
    X_dense = rng.randn(4, 5)
    X_sparse_unpruned = sp.csr_matrix(X_dense)

    # set the row number 3 to zero
    X_dense[3, :] = 0.0

    # set the row number 3 to zero without pruning (can happen in real life)
    indptr_3 = X_sparse_unpruned.indptr[3]
    indptr_4 = X_sparse_unpruned.indptr[4]
    X_sparse_unpruned.data[indptr_3:indptr_4] = 0.0

    # build the pruned variant using the regular constructor
    X_sparse_pruned = sp.csr_matrix(X_dense)

    # check inputs that support the no-copy optim
    for X in (X_dense, X_sparse_pruned, X_sparse_unpruned):

        normalizer = Normalizer(norm='l1', copy=True)
        X_norm = normalizer.transform(X)
        assert_true(X_norm is not X)
        X_norm1 = toarray(X_norm)

        normalizer = Normalizer(norm='l1', copy=False)
        X_norm = normalizer.transform(X)
        assert_true(X_norm is X)
        X_norm2 = toarray(X_norm)

        for X_norm in (X_norm1, X_norm2):
            row_sums = np.abs(X_norm).sum(axis=1)
            for i in range(3):
                assert_almost_equal(row_sums[i], 1.0)
            assert_almost_equal(row_sums[3], 0.0)

    # check input for which copy=False won't prevent a copy
    for init in (sp.coo_matrix, sp.csc_matrix, sp.lil_matrix):
        X = init(X_dense)
        X_norm = normalizer = Normalizer(norm='l2', copy=False).transform(X)

        assert_true(X_norm is not X)
        assert_true(isinstance(X_norm, sp.csr_matrix))

        X_norm = toarray(X_norm)
        for i in xrange(3):
            assert_almost_equal(row_sums[i], 1.0)
        assert_almost_equal(la.norm(X_norm[3]), 0.0)


def test_normalizer_l2():
    rng = np.random.RandomState(0)
    X_dense = rng.randn(4, 5)
    X_sparse_unpruned = sp.csr_matrix(X_dense)

    # set the row number 3 to zero
    X_dense[3, :] = 0.0

    # set the row number 3 to zero without pruning (can happen in real life)
    indptr_3 = X_sparse_unpruned.indptr[3]
    indptr_4 = X_sparse_unpruned.indptr[4]
    X_sparse_unpruned.data[indptr_3:indptr_4] = 0.0

    # build the pruned variant using the regular constructor
    X_sparse_pruned = sp.csr_matrix(X_dense)

    # check inputs that support the no-copy optim
    for X in (X_dense, X_sparse_pruned, X_sparse_unpruned):

        normalizer = Normalizer(norm='l2', copy=True)
        X_norm1 = normalizer.transform(X)
        assert_true(X_norm1 is not X)
        X_norm1 = toarray(X_norm1)

        normalizer = Normalizer(norm='l2', copy=False)
        X_norm2 = normalizer.transform(X)
        assert_true(X_norm2 is X)
        X_norm2 = toarray(X_norm2)

        for X_norm in (X_norm1, X_norm2):
            for i in xrange(3):
                assert_almost_equal(la.norm(X_norm[i]), 1.0)
            assert_almost_equal(la.norm(X_norm[3]), 0.0)

    # check input for which copy=False won't prevent a copy
    for init in (sp.coo_matrix, sp.csc_matrix, sp.lil_matrix):
        X = init(X_dense)
        X_norm = normalizer = Normalizer(norm='l2', copy=False).transform(X)

        assert_true(X_norm is not X)
        assert_true(isinstance(X_norm, sp.csr_matrix))

        X_norm = toarray(X_norm)
        for i in xrange(3):
            assert_almost_equal(la.norm(X_norm[i]), 1.0)
        assert_almost_equal(la.norm(X_norm[3]), 0.0)


def test_normalize_errors():
    """Check that invalid arguments yield ValueError"""
    assert_raises(ValueError, normalize, [[0]], axis=2)
    assert_raises(ValueError, normalize, [[0]], norm='l3')


def test_binarizer():
    X_ = np.array([[1, 0, 5], [2, 3, 0]])

    for init in (np.array, sp.csr_matrix):

        X = init(X_.copy())

        binarizer = Binarizer(threshold=2.0, copy=True)
        X_bin = toarray(binarizer.transform(X))
        assert_equal(np.sum(X_bin == 0), 4)
        assert_equal(np.sum(X_bin == 1), 2)

        binarizer = Binarizer(copy=True).fit(X)
        X_bin = toarray(binarizer.transform(X))
        assert_true(X_bin is not X)
        assert_equal(np.sum(X_bin == 0), 2)
        assert_equal(np.sum(X_bin == 1), 4)

        binarizer = Binarizer(copy=True)
        X_bin = binarizer.transform(X)
        assert_true(X_bin is not X)
        X_bin = toarray(X_bin)
        assert_equal(np.sum(X_bin == 0), 2)
        assert_equal(np.sum(X_bin == 1), 4)

        binarizer = Binarizer(copy=False)
        X_bin = binarizer.transform(X)
        assert_true(X_bin is X)
        X_bin = toarray(X_bin)
        assert_equal(np.sum(X_bin == 0), 2)
        assert_equal(np.sum(X_bin == 1), 4)


def test_label_binarizer():
    lb = LabelBinarizer()

    # two-class case
    inp = ["neg", "pos", "pos", "neg"]
    expected = np.array([[0, 1, 1, 0]]).T
    got = lb.fit_transform(inp)
    assert_array_equal(expected, got)
    assert_array_equal(lb.inverse_transform(got), inp)

    # multi-class case
    inp = ["spam", "ham", "eggs", "ham", "0"]
    expected = np.array([[0, 0, 0, 1],
                         [0, 0, 1, 0],
                         [0, 1, 0, 0],
                         [0, 0, 1, 0],
                         [1, 0, 0, 0]])
    got = lb.fit_transform(inp)
    assert_array_equal(expected, got)
    assert_array_equal(lb.inverse_transform(got), inp)


def test_label_binarizer_set_label_encoding():
    lb = LabelBinarizer(neg_label=-2, pos_label=2)

    # two-class case
    inp = np.array([0, 1, 1, 0])
    expected = np.array([[-2, 2, 2, -2]]).T
    got = lb.fit_transform(inp)
    assert_array_equal(expected, got)
    assert_array_equal(lb.inverse_transform(got), inp)

    # multi-class case
    inp = np.array([3, 2, 1, 2, 0])
    expected = np.array([[-2, -2, -2, +2],
                         [-2, -2, +2, -2],
                         [-2, +2, -2, -2],
                         [-2, -2, +2, -2],
                         [+2, -2, -2, -2]])
    got = lb.fit_transform(inp)
    assert_array_equal(expected, got)
    assert_array_equal(lb.inverse_transform(got), inp)


def test_label_binarizer_multilabel():
    lb = LabelBinarizer()

    # test input as lists of tuples
    inp = [(2, 3), (1,), (1, 2)]
    indicator_mat = np.array([[0, 1, 1],
                              [1, 0, 0],
                              [1, 1, 0]])
    got = lb.fit_transform(inp)
    assert_array_equal(indicator_mat, got)
    assert_equal(lb.inverse_transform(got), inp)

    # test input as label indicator matrix
    lb.fit(indicator_mat)
    assert_array_equal(indicator_mat,
                       lb.inverse_transform(indicator_mat))

    # regression test for the two-class multilabel case
    lb = LabelBinarizer()

    inp = [[1, 0], [0], [1], [0, 1]]
    expected = np.array([[1, 1],
                         [1, 0],
                         [0, 1],
                         [1, 1]])
    got = lb.fit_transform(inp)
    assert_array_equal(expected, got)
    assert_equal([set(x) for x in lb.inverse_transform(got)],
                 [set(x) for x in inp])


def test_label_binarizer_errors():
    """Check that invalid arguments yield ValueError"""
    one_class = np.array([0, 0, 0, 0])
    lb = LabelBinarizer().fit(one_class)

    multi_label = [(2, 3), (0,), (0, 2)]
    assert_raises(ValueError, lb.transform, multi_label)

    lb = LabelBinarizer()
    assert_raises(ValueError, lb.transform, [])
    assert_raises(ValueError, lb.inverse_transform, [])

    assert_raises(ValueError, LabelBinarizer, neg_label=2, pos_label=1)
    assert_raises(ValueError, LabelBinarizer, neg_label=2, pos_label=2)


def test_one_hot_encoder():
    """Test OneHotEncoder's fit and transform."""
    X = [[3, 2, 1], [0, 1, 1]]
    enc = OneHotEncoder()
    # discover max values automatically
    X_trans = enc.fit_transform(X).toarray()
    assert_equal(X_trans.shape, (2, 5))
<<<<<<< HEAD
=======
    assert_array_equal(enc.active_features_,
                       np.where([1, 0, 0, 1, 0, 1, 1, 0, 1])[0])
>>>>>>> f8d7bd43
    assert_array_equal(enc.feature_indices_, [0, 4, 7, 9])

    # check outcome
    assert_array_equal(X_trans,
              [[0., 1., 0., 1., 1.],
               [1., 0., 1., 0., 1.]])

    # max value given as 3
    enc = OneHotEncoder(n_values=4)
    X_trans = enc.fit_transform(X)
    assert_equal(X_trans.shape, (2, 4 * 3))
    assert_array_equal(enc.feature_indices_, [0, 4, 8, 12])

    # max value given per feature
    enc = OneHotEncoder(n_values=[3, 2, 2])
    X = [[1, 0, 1], [0, 1, 1]]
    X_trans = enc.fit_transform(X)
    assert_equal(X_trans.shape, (2, 3 + 2 + 2))
    assert_array_equal(enc.n_values_, [3, 2, 2])
    # check that testing with larger feature works:
    X = np.array([[2, 0, 1], [0, 1, 1]])
    enc.transform(X)

    # test that an error is raise when out of bounds:
    X_too_large = [[0, 2, 1], [0, 1, 1]]
    assert_raises(ValueError, enc.transform, X_too_large)

    # test that error is raised when wrong number of features
    assert_raises(ValueError, enc.transform, X[:, :-1])
    # test that error is raised when wrong number of features in fit
    # with prespecified n_values
    assert_raises(ValueError, enc.fit, X[:, :-1])
<<<<<<< HEAD
    # test value error on wrong init param
    assert_raises(ValueError, OneHotEncoder(n_values=np.int).fit, X)
=======
    # test exception on wrong init param
    assert_raises(TypeError, OneHotEncoder(n_values=np.int).fit, X)
>>>>>>> f8d7bd43


def test_label_encoder():
    """Test LabelEncoder's transform and inverse_transform methods"""
    le = LabelEncoder()
    le.fit([1, 1, 4, 5, -1, 0])
    assert_array_equal(le.classes_, [-1, 0, 1, 4, 5])
    assert_array_equal(le.transform([0, 1, 4, 4, 5, -1, -1]),
                       [1, 2, 3, 3, 4, 0, 0])
    assert_array_equal(le.inverse_transform([1, 2, 3, 3, 4, 0, 0]),
                       [0, 1, 4, 4, 5, -1, -1])
    assert_raises(ValueError, le.transform, [0, 6])


def test_label_encoder_fit_transform():
    """Test fit_transform"""
    le = LabelEncoder()
    ret = le.fit_transform([1, 1, 4, 5, -1, 0])
    assert_array_equal(ret, [2, 2, 3, 4, 0, 1])

    le = LabelEncoder()
    ret = le.fit_transform(["paris", "paris", "tokyo", "amsterdam"])
    assert_array_equal(ret, [1, 1, 2, 0])


def test_label_encoder_string_labels():
    """Test LabelEncoder's transform and inverse_transform methods with
    non-numeric labels"""
    le = LabelEncoder()
    le.fit(["paris", "paris", "tokyo", "amsterdam"])
    assert_array_equal(le.classes_, ["amsterdam", "paris", "tokyo"])
    assert_array_equal(le.transform(["tokyo", "tokyo", "paris"]),
                       [2, 2, 1])
    assert_array_equal(le.inverse_transform([2, 2, 1]),
                       ["tokyo", "tokyo", "paris"])
    assert_raises(ValueError, le.transform, ["london"])


def test_label_encoder_errors():
    """Check that invalid arguments yield ValueError"""
    le = LabelEncoder()
    assert_raises(ValueError, le.transform, [])
    assert_raises(ValueError, le.inverse_transform, [])


def test_label_binarizer_iris():
    lb = LabelBinarizer()
    Y = lb.fit_transform(iris.target)
    clfs = [SGDClassifier().fit(iris.data, Y[:, k])
            for k in range(len(lb.classes_))]
    Y_pred = np.array([clf.decision_function(iris.data) for clf in clfs]).T
    y_pred = lb.inverse_transform(Y_pred)
    accuracy = np.mean(iris.target == y_pred)
    y_pred2 = SGDClassifier().fit(iris.data, iris.target).predict(iris.data)
    accuracy2 = np.mean(iris.target == y_pred2)
    assert_almost_equal(accuracy, accuracy2)


def test_label_binarizer_multilabel_unlabeled():
    """Check that LabelBinarizer can handle an unlabeled sample"""
    lb = LabelBinarizer()
    y = [[1, 2], [1], []]
    Y = np.array([[1, 1],
                  [1, 0],
                  [0, 0]])
    assert_array_equal(lb.fit_transform(y), Y)


def test_center_kernel():
    """Test that KernelCenterer is equivalent to StandardScaler
       in feature space"""
    rng = np.random.RandomState(0)
    X_fit = rng.random_sample((5, 4))
    scaler = StandardScaler(with_std=False)
    scaler.fit(X_fit)
    X_fit_centered = scaler.transform(X_fit)
    K_fit = np.dot(X_fit, X_fit.T)

    # center fit time matrix
    centerer = KernelCenterer()
    K_fit_centered = np.dot(X_fit_centered, X_fit_centered.T)
    K_fit_centered2 = centerer.fit_transform(K_fit)
    assert_array_almost_equal(K_fit_centered, K_fit_centered2)

    # center predict time matrix
    X_pred = rng.random_sample((2, 4))
    K_pred = np.dot(X_pred, X_fit.T)
    X_pred_centered = scaler.transform(X_pred)
    K_pred_centered = np.dot(X_pred_centered, X_fit_centered.T)
    K_pred_centered2 = centerer.transform(K_pred)
    assert_array_almost_equal(K_pred_centered, K_pred_centered2)


def test_fit_transform():
    rng = np.random.RandomState(0)
    X = rng.random_sample((5, 4))
    for obj in ((StandardScaler(), Normalizer(), Binarizer())):
        X_transformed = obj.fit(X).transform(X)
        X_transformed2 = obj.fit_transform(X)
        assert_array_equal(X_transformed, X_transformed2)<|MERGE_RESOLUTION|>--- conflicted
+++ resolved
@@ -456,11 +456,8 @@
     # discover max values automatically
     X_trans = enc.fit_transform(X).toarray()
     assert_equal(X_trans.shape, (2, 5))
-<<<<<<< HEAD
-=======
     assert_array_equal(enc.active_features_,
                        np.where([1, 0, 0, 1, 0, 1, 1, 0, 1])[0])
->>>>>>> f8d7bd43
     assert_array_equal(enc.feature_indices_, [0, 4, 7, 9])
 
     # check outcome
@@ -493,13 +490,8 @@
     # test that error is raised when wrong number of features in fit
     # with prespecified n_values
     assert_raises(ValueError, enc.fit, X[:, :-1])
-<<<<<<< HEAD
-    # test value error on wrong init param
-    assert_raises(ValueError, OneHotEncoder(n_values=np.int).fit, X)
-=======
     # test exception on wrong init param
     assert_raises(TypeError, OneHotEncoder(n_values=np.int).fit, X)
->>>>>>> f8d7bd43
 
 
 def test_label_encoder():
