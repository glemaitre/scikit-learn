import types
import warnings
import pickle
import re
from copy import deepcopy
from functools import partial, wraps
from inspect import signature

import numpy as np
from scipy import sparse
from scipy.stats import rankdata
import joblib

from . import IS_PYPY
from .. import config_context
from ._testing import _get_args
from ._testing import assert_array_equal
from ._testing import assert_array_almost_equal
from ._testing import assert_allclose
from ._testing import assert_allclose_dense_sparse
from ._testing import set_random_state
from ._testing import SkipTest
from ._testing import ignore_warnings
from ._testing import create_memmap_backed_data
from ._testing import raises
from . import is_scalar_nan

from ..discriminant_analysis import LinearDiscriminantAnalysis
from ..linear_model import LogisticRegression
from ..linear_model import Ridge

from ..base import (
    clone,
    ClusterMixin,
    is_classifier,
    is_regressor,
    is_outlier_detector,
    RegressorMixin,
    _is_pairwise,
)

from ..metrics import accuracy_score, adjusted_rand_score, f1_score
from ..random_projection import BaseRandomProjection
from ..feature_selection import SelectKBest
from ..pipeline import make_pipeline
from ..exceptions import DataConversionWarning
from ..exceptions import NotFittedError
from ..exceptions import SkipTestWarning
from ..model_selection import train_test_split
from ..model_selection import ShuffleSplit
from ..model_selection._validation import _safe_split
from ..metrics.pairwise import (rbf_kernel, linear_kernel, pairwise_distances)

from .import shuffle
from .validation import has_fit_parameter, _num_samples
from ..preprocessing import StandardScaler
from ..preprocessing import scale
from ..datasets import (
    load_iris,
    make_blobs,
    make_multilabel_classification,
    make_regression,
)

REGRESSION_DATASET = None
CROSS_DECOMPOSITION = ['PLSCanonical', 'PLSRegression', 'CCA', 'PLSSVD']


def _yield_checks(estimator):
    name = estimator.__class__.__name__
    tags = estimator._get_tags()
    pairwise = _is_pairwise(estimator)

    yield check_no_attributes_set_in_init
    yield check_estimators_dtypes
    yield check_fit_score_takes_y
    yield check_sample_weights_pandas_series
    yield check_sample_weights_not_an_array
    yield check_sample_weights_list
    yield check_sample_weights_shape
    if has_fit_parameter(estimator, "sample_weight") and not pairwise:
        # We skip pairwise because the data is not pairwise
        yield partial(check_sample_weights_invariance, kind='ones')
        yield partial(check_sample_weights_invariance, kind='zeros')
    yield check_estimators_fit_returns_self
    yield partial(check_estimators_fit_returns_self, readonly_memmap=True)

    # Check that all estimator yield informative messages when
    # trained on empty datasets
    if not tags["no_validation"]:
        yield check_complex_data
        yield check_dtype_object
        yield check_estimators_empty_data_messages

    if name not in CROSS_DECOMPOSITION:
        # cross-decomposition's "transform" returns X and Y
        yield check_pipeline_consistency

    if not tags["allow_nan"] and not tags["no_validation"]:
        # Test that all estimators check their input for NaN's and infs
        yield check_estimators_nan_inf

    if pairwise:
        # Check that pairwise estimator throws error on non-square input
        yield check_nonsquare_error

    yield check_estimators_overwrite_params
    if hasattr(estimator, 'sparsify'):
        yield check_sparsify_coefficients

    yield check_estimator_sparse_data

    # Test that estimators can be pickled, and once pickled
    # give the same answer as before.
    yield check_estimators_pickle


def _yield_classifier_checks(classifier):
    tags = classifier._get_tags()

    # test classifiers can handle non-array data and pandas objects
    yield check_classifier_data_not_an_array
    # test classifiers trained on a single label always return this label
    yield check_classifiers_one_label
    yield check_classifiers_classes
    yield check_estimators_partial_fit_n_features
    if tags["multioutput"]:
        yield check_classifier_multioutput
    # basic consistency testing
    yield check_classifiers_train
    yield partial(check_classifiers_train, readonly_memmap=True)
    yield partial(check_classifiers_train, readonly_memmap=True,
                  X_dtype='float32')
    yield check_classifiers_regression_target
    if tags["multilabel"]:
        yield check_classifiers_multilabel_representation_invariance
    if not tags["no_validation"]:
        yield check_supervised_y_no_nan
        if not tags['multioutput_only']:
            yield check_supervised_y_2d
    if tags["requires_fit"]:
        yield check_estimators_unfitted
    if 'class_weight' in classifier.get_params().keys():
        yield check_class_weight_classifiers

    yield check_non_transformer_estimators_n_iter
    # test if predict_proba is a monotonic transformation of decision_function
    yield check_decision_proba_consistency


@ignore_warnings(category=FutureWarning)
def check_supervised_y_no_nan(name, estimator_orig, api_only=False):
    # Checks that the Estimator targets are not NaN.
    estimator = clone(estimator_orig)
    rng = np.random.RandomState(888)
    X = rng.randn(10, 5)
    y = np.full(10, np.inf)
    y = _enforce_estimator_tags_y(estimator, y)

    match = (
        "Input contains NaN, infinity or a value too large for "
        r"dtype\('float64'\)."
    )
    err_msg = (
        f"Estimator {name} should have raised error on fitting "
        "array y with NaN value."
    )
    with raises(ValueError, match=match, err_msg=err_msg):
        estimator.fit(X, y)


def _yield_regressor_checks(regressor):
    tags = regressor._get_tags()
    # TODO: test with intercept
    # TODO: test with multiple responses
    # basic testing
    yield check_regressors_train
    yield partial(check_regressors_train, readonly_memmap=True)
    yield partial(check_regressors_train, readonly_memmap=True,
                  X_dtype='float32')
    yield check_regressor_data_not_an_array
    yield check_estimators_partial_fit_n_features
    if tags["multioutput"]:
        yield check_regressor_multioutput
    yield check_regressors_no_decision_function
    if not tags["no_validation"] and not tags['multioutput_only']:
        yield check_supervised_y_2d
    yield check_supervised_y_no_nan
    name = regressor.__class__.__name__
    if name != 'CCA':
        # check that the regressor handles int input
        yield check_regressors_int
    if tags["requires_fit"]:
        yield check_estimators_unfitted
    yield check_non_transformer_estimators_n_iter


def _yield_transformer_checks(transformer):
    tags = transformer._get_tags()
    # All transformers should either deal with sparse data or raise an
    # exception with type TypeError and an intelligible error message
    if not tags["no_validation"]:
        yield check_transformer_data_not_an_array
    # these don't actually fit the data, so don't raise errors
    yield check_transformer_general
    if tags["preserves_dtype"]:
        yield check_transformer_preserve_dtypes
    yield partial(check_transformer_general, readonly_memmap=True)
    if not transformer._get_tags()["stateless"]:
        yield check_transformers_unfitted
    # Dependent on external solvers and hence accessing the iter
    # param is non-trivial.
    external_solver = ['Isomap', 'KernelPCA', 'LocallyLinearEmbedding',
                       'RandomizedLasso', 'LogisticRegressionCV']

    name = transformer.__class__.__name__
    if name not in external_solver:
        yield check_transformer_n_iter


def _yield_clustering_checks(clusterer):
    yield check_clusterer_compute_labels_predict
    name = clusterer.__class__.__name__
    if name not in ('WardAgglomeration', "FeatureAgglomeration"):
        # this is clustering on the features
        # let's not test that here.
        yield check_clustering
        yield partial(check_clustering, readonly_memmap=True)
        yield check_estimators_partial_fit_n_features
    yield check_non_transformer_estimators_n_iter


def _yield_outliers_checks(estimator):

    # checks for outlier detectors that have a fit_predict method
    if hasattr(estimator, 'fit_predict'):
        yield check_outliers_fit_predict

    # checks for estimators that can be used on a test set
    if hasattr(estimator, 'predict'):
        yield check_outliers_train
        yield partial(check_outliers_train, readonly_memmap=True)
        # test outlier detectors can handle non-array data
        yield check_classifier_data_not_an_array
        # test if NotFittedError is raised
        if estimator._get_tags()["requires_fit"]:
            yield check_estimators_unfitted


def _yield_all_checks(estimator):
    name = estimator.__class__.__name__
    tags = estimator._get_tags()
    if "2darray" not in tags["X_types"]:
        warnings.warn("Can't test estimator {} which requires input "
                      " of type {}".format(name, tags["X_types"]),
                      SkipTestWarning)
        return
    if tags["_skip_test"]:
        warnings.warn("Explicit SKIP via _skip_test tag for estimator "
                      "{}.".format(name),
                      SkipTestWarning)
        return

    for check in _yield_checks(estimator):
        yield check
    if is_classifier(estimator):
        for check in _yield_classifier_checks(estimator):
            yield check
    if is_regressor(estimator):
        for check in _yield_regressor_checks(estimator):
            yield check
    if hasattr(estimator, 'transform'):
        for check in _yield_transformer_checks(estimator):
            yield check
    if isinstance(estimator, ClusterMixin):
        for check in _yield_clustering_checks(estimator):
            yield check
    if is_outlier_detector(estimator):
        for check in _yield_outliers_checks(estimator):
            yield check
    yield check_parameters_default_constructible
    yield check_methods_sample_order_invariance
    yield check_methods_subset_invariance
    yield check_fit2d_1sample
    yield check_fit2d_1feature
    yield check_get_params_invariance
    yield check_set_params
    yield check_dict_unchanged
    yield check_dont_overwrite_parameters
    yield check_fit_idempotent
    if not tags["no_validation"]:
        yield check_n_features_in
        yield check_fit1d
        yield check_fit2d_predict1d
        if tags["requires_y"]:
            yield check_requires_y_none
    if tags["requires_positive_X"]:
        yield check_fit_non_negative


def _get_check_estimator_ids(obj):
    """Create pytest ids for checks.

    When `obj` is an estimator, this returns the pprint version of the
    estimator (with `print_changed_only=True`). When `obj` is a function, the
    name of the function is returned with its keyword arguments.

    `_get_check_estimator_ids` is designed to be used as the `id` in
    `pytest.mark.parametrize` where `check_estimator(..., generate_only=True)`
    is yielding estimators and checks.

    Parameters
    ----------
    obj : estimator or function
        Items generated by `check_estimator`.

    Returns
    -------
    id : str or None

    See Also
    --------
    check_estimator
    """
    if callable(obj):
        if not isinstance(obj, partial):
            return obj.__name__

        if not obj.keywords:
            return obj.func.__name__

        kwstring = ",".join(["{}={}".format(k, v)
                             for k, v in obj.keywords.items()])
        return "{}({})".format(obj.func.__name__, kwstring)
    if hasattr(obj, "get_params"):
        with config_context(print_changed_only=True):
            return re.sub(r"\s", "", str(obj))


def _construct_instance(Estimator):
    """Construct Estimator instance if possible."""
    required_parameters = getattr(Estimator, "_required_parameters", [])
    if len(required_parameters):
        if required_parameters in (["estimator"], ["base_estimator"]):
            if issubclass(Estimator, RegressorMixin):
                estimator = Estimator(Ridge())
            else:
                estimator = Estimator(LinearDiscriminantAnalysis())
        elif required_parameters in (['estimators'],):
            # Heterogeneous ensemble classes (i.e. stacking, voting)
            if issubclass(Estimator, RegressorMixin):
                estimator = Estimator(estimators=[
                    ("est1", Ridge(alpha=0.1)),
                    ("est2", Ridge(alpha=1))
                ])
            else:
                estimator = Estimator(estimators=[
                    ("est1", LogisticRegression(C=0.1)),
                    ("est2", LogisticRegression(C=1))
                ])
        else:
            msg = (f"Can't instantiate estimator {Estimator.__name__} "
                   f"parameters {required_parameters}")
            # raise additional warning to be shown by pytest
            warnings.warn(msg, SkipTestWarning)
            raise SkipTest(msg)
    else:
        estimator = Estimator()
    return estimator


def _maybe_mark_xfail(estimator, check, api_only, pytest):
    # Mark (estimator, check) pairs as XFAIL if needed (see conditions in
    # _should_be_skipped_or_marked())
    # This is similar to _maybe_skip(), but this one is used by
    # @parametrize_with_checks() instead of check_estimator()

    should_be_marked, reason = _should_be_skipped_or_marked(estimator, check,
                                                            api_only)
    if not should_be_marked:
        return estimator, check
    else:
        return pytest.param(estimator, check,
                            marks=pytest.mark.xfail(reason=reason))


def _maybe_skip(estimator, check, api_only):
    # Wrap a check so that it's skipped if needed (see conditions in
    # _should_be_skipped_or_marked())
    # This is similar to _maybe_mark_xfail(), but this one is used by
    # check_estimator() instead of @parametrize_with_checks which requires
    # pytest
    should_be_skipped, reason = _should_be_skipped_or_marked(estimator, check,
                                                             api_only)
    if not should_be_skipped:
        return check

    check_name = (check.func.__name__ if isinstance(check, partial)
                  else check.__name__)

    @wraps(check)
    def wrapped(*args, **kwargs):
        raise SkipTest(
            f"Skipping {check_name} for {estimator.__class__.__name__}: "
            f"{reason}"
        )

    return wrapped


def _should_be_skipped_or_marked(estimator, check, api_only):
    # Return whether a check should be skipped (when using check_estimator())
    # or marked as XFAIL (when using @parametrize_with_checks()), along with a
    # reason.
    # A check should be skipped or marked if either:
    # - the check is in the _xfail_checks tag of the estimator
    # - the check is not an API check and api_only is True
    # Checks that are a mix of API and non-API checks will not be skipped since
    # we want to run their API-checking parts.

    check_name = (check.func.__name__ if isinstance(check, partial)
                  else check.__name__)

    xfail_checks = estimator._get_tags()['_xfail_checks'] or {}
    if check_name in xfail_checks:
        return True, xfail_checks[check_name]

    if check_name in _NON_API_CHECKS and api_only:
        return True, f'{check_name} is not an API check and api_only is True.'

    return False, 'placeholder reason that will never be used'


def parametrize_with_checks(estimators, api_only=False):
    """Pytest specific decorator for parametrizing estimator checks.

    The `id` of each check is set to be a pprint version of the estimator
    and the name of the check with its keyword arguments.
    This allows to use `pytest -k` to specify which tests to run::

        pytest test_check_estimators.py -k check_estimators_fit_returns_self

    Parameters
    ----------
    estimators : list of estimators instances
        Estimators to generated checks for.

        .. versionchanged:: 0.24
           Passing a class was deprecated in version 0.23, and support for
           classes was removed in 0.24. Pass an instance instead.

    api_only : bool, default=False
        If True, the check suite will only ensure pure API-compatibility, and
        will ignore other checks like controlling error messages or
        prediction performance on easy datasets.
        By default, the entire check suite is run.

        When True, some checks will be easier to pass. Some other checks will
        be treated as if they were in the estimators' `_xfails_checks` tag:
        they will be marked as `xfail` for pytest, but they will still be
        run. If they pass, pytest will label them as `xpass`. These checks
        are in `sklearn.utils.estimator_checks._NON_API_CHECKS`. See
        :ref:`estimator_tags` for more info on the `_xfails_check` tag.

        .. versionadded:: 0.24

    Returns
    -------
    decorator : `pytest.mark.parametrize`

    Examples
    --------
    >>> from sklearn.utils.estimator_checks import parametrize_with_checks
    >>> from sklearn.linear_model import LogisticRegression
    >>> from sklearn.tree import DecisionTreeRegressor

    >>> @parametrize_with_checks([LogisticRegression(),
    ...                           DecisionTreeRegressor()])
    ... def test_sklearn_compatible_estimator(estimator, check):
    ...     check(estimator)

    """
    import pytest

    if any(isinstance(est, type) for est in estimators):
        msg = ("Passing a class was deprecated in version 0.23 "
               "and isn't supported anymore from 0.24."
               "Please pass an instance instead.")
        raise TypeError(msg)

    def checks_generator():
        for estimator in estimators:
            name = type(estimator).__name__
            for check in _yield_all_checks(estimator):
                check = partial(check, name, api_only=api_only)
                yield _maybe_mark_xfail(estimator, check, api_only, pytest)

    return pytest.mark.parametrize("estimator, check", checks_generator(),
                                   ids=_get_check_estimator_ids)


def check_estimator(Estimator, generate_only=False, api_only=False):
    """Check if estimator adheres to scikit-learn conventions.

    This estimator will run an extensive test-suite for input validation,
    shapes, etc, making sure that the estimator complies with `scikit-learn`
    conventions as detailed in :ref:`rolling_your_own_estimator`.
    Additional tests for classifiers, regressors, clustering or transformers
    will be run if the Estimator class inherits from the corresponding mixin
    from sklearn.base.

    Setting `generate_only=True` returns a generator that yields (estimator,
    check) tuples where the check can be called independently from each
    other, i.e. `check(estimator)`. This allows all checks to be run
    independently and report the checks that are failing.

    scikit-learn provides a pytest specific decorator,
    :func:`~sklearn.utils.parametrize_with_checks`, making it easier to test
    multiple estimators.

    Parameters
    ----------
    Estimator : estimator object
        Estimator instance to check.

        .. versionchanged:: 0.24
           Passing a class was deprecated in version 0.23, and support for
           classes was removed in 0.24.

    generate_only : bool, default=False
        When `False`, checks are evaluated when `check_estimator` is called.
        When `True`, `check_estimator` returns a generator that yields
        (estimator, check) tuples. The check is run by calling
        `check(estimator)`.

        .. versionadded:: 0.22

    api_only : bool, default=False
        If True, the check suite will only ensure pure API-compatibility, and
        will ignore other checks like controlling error messages or
        prediction performance on easy datasets.
        By default, the entire check suite is run.

        When True, some checks will be easier to pass. Some other checks will
        be treated as if they were in the estimators' `_xfails_checks` tag:
        they will be ignored with a warning. These checks are in
        `sklearn.utils.estimator_checks._NON_API_CHECKS`. See
        :ref:`estimator_tags` for more info on the `_xfails_check` tag.

        .. versionadded:: 0.24

    Returns
    -------
    checks_generator : generator
        Generator that yields (estimator, check) tuples. Returned when
        `generate_only=True`.
    """
    if isinstance(Estimator, type):
        msg = ("Passing a class was deprecated in version 0.23 "
               "and isn't supported anymore from 0.24."
               "Please pass an instance instead.")
        raise TypeError(msg)

    estimator = Estimator
    name = type(estimator).__name__

    def checks_generator():
        for check in _yield_all_checks(estimator):
            check = _maybe_skip(estimator, check, api_only)
            yield estimator, partial(check, name, api_only=api_only)

    if generate_only:
        return checks_generator()

    for estimator, check in checks_generator():
        try:
            check(estimator)
        except SkipTest as exception:
            # SkipTest is thrown when pandas can't be imported, or by checks
            # that are in the xfail_checks tag
            warnings.warn(str(exception), SkipTestWarning)


def _regression_dataset():
    global REGRESSION_DATASET
    if REGRESSION_DATASET is None:
        X, y = make_regression(
            n_samples=200, n_features=10, n_informative=1,
            bias=5.0, noise=20, random_state=42,
        )
        X = StandardScaler().fit_transform(X)
        REGRESSION_DATASET = X, y
    return REGRESSION_DATASET


def _set_checking_parameters(estimator):
    # set parameters to speed up some estimators and
    # avoid deprecated behaviour
    params = estimator.get_params()
    name = estimator.__class__.__name__
    if ("n_iter" in params and name != "TSNE"):
        estimator.set_params(n_iter=5)
    if "max_iter" in params:
        if estimator.max_iter is not None:
            estimator.set_params(max_iter=min(5, estimator.max_iter))
        # LinearSVR, LinearSVC
        if estimator.__class__.__name__ in ['LinearSVR', 'LinearSVC']:
            estimator.set_params(max_iter=20)
        # NMF
        if estimator.__class__.__name__ == 'NMF':
            # FIXME : init should be removed in 0.26
            estimator.set_params(max_iter=500, init='nndsvda')
        # MLP
        if estimator.__class__.__name__ in ['MLPClassifier', 'MLPRegressor']:
            estimator.set_params(max_iter=100)
    if "n_resampling" in params:
        # randomized lasso
        estimator.set_params(n_resampling=5)
    if "n_estimators" in params:
        estimator.set_params(n_estimators=min(5, estimator.n_estimators))
    if "max_trials" in params:
        # RANSAC
        estimator.set_params(max_trials=10)
    if "n_init" in params:
        # K-Means
        estimator.set_params(n_init=2)

    if name == 'TruncatedSVD':
        # TruncatedSVD doesn't run with n_components = n_features
        # This is ugly :-/
        estimator.n_components = 1

    if hasattr(estimator, "n_clusters"):
        estimator.n_clusters = min(estimator.n_clusters, 2)

    if hasattr(estimator, "n_best"):
        estimator.n_best = 1

    if name == "SelectFdr":
        # be tolerant of noisy datasets (not actually speed)
        estimator.set_params(alpha=.5)

    if name == "TheilSenRegressor":
        estimator.max_subpopulation = 100

    if isinstance(estimator, BaseRandomProjection):
        # Due to the jl lemma and often very few samples, the number
        # of components of the random matrix projection will be probably
        # greater than the number of features.
        # So we impose a smaller number (avoid "auto" mode)
        estimator.set_params(n_components=2)

    if isinstance(estimator, SelectKBest):
        # SelectKBest has a default of k=10
        # which is more feature than we have in most case.
        estimator.set_params(k=1)

    if name in ('HistGradientBoostingClassifier',
                'HistGradientBoostingRegressor'):
        # The default min_samples_leaf (20) isn't appropriate for small
        # datasets (only very shallow trees are built) that the checks use.
        estimator.set_params(min_samples_leaf=5)

    if name == 'DummyClassifier':
        # the default strategy prior would output constant predictions and fail
        # for check_classifiers_predictions
        estimator.set_params(strategy='stratified')

    # Speed-up by reducing the number of CV or splits for CV estimators
    loo_cv = ['RidgeCV']
    if name not in loo_cv and hasattr(estimator, 'cv'):
        estimator.set_params(cv=3)
    if hasattr(estimator, 'n_splits'):
        estimator.set_params(n_splits=3)

    if name == 'OneHotEncoder':
        estimator.set_params(handle_unknown='ignore')


class _NotAnArray:
    """An object that is convertible to an array.

    Parameters
    ----------
    data : array-like
        The data.
    """

    def __init__(self, data):
        self.data = np.asarray(data)

    def __array__(self, dtype=None):
        return self.data

    def __array_function__(self, func, types, args, kwargs):
        if func.__name__ == "may_share_memory":
            return True
        raise TypeError("Don't want to call array_function {}!".format(
            func.__name__))


def _is_pairwise_metric(estimator):
    """Returns True if estimator accepts pairwise metric.

    Parameters
    ----------
    estimator : object
        Estimator object to test.

    Returns
    -------
    out : bool
        True if _pairwise is set to True and False otherwise.
    """
    metric = getattr(estimator, "metric", None)

    return bool(metric == 'precomputed')


def _pairwise_estimator_convert_X(X, estimator, kernel=linear_kernel):

    if _is_pairwise_metric(estimator):
        return pairwise_distances(X, metric='euclidean')
    if _is_pairwise(estimator):
        return kernel(X, X)

    return X


def _generate_sparse_matrix(X_csr):
    """Generate sparse matrices with {32,64}bit indices of diverse format.

        Parameters
        ----------
        X_csr: CSR Matrix
            Input matrix in CSR format.

        Returns
        -------
        out: iter(Matrices)
            In format['dok', 'lil', 'dia', 'bsr', 'csr', 'csc', 'coo',
            'coo_64', 'csc_64', 'csr_64']
    """

    assert X_csr.format == 'csr'
    yield 'csr', X_csr.copy()
    for sparse_format in ['dok', 'lil', 'dia', 'bsr', 'csc', 'coo']:
        yield sparse_format, X_csr.asformat(sparse_format)

    # Generate large indices matrix only if its supported by scipy
    X_coo = X_csr.asformat('coo')
    X_coo.row = X_coo.row.astype('int64')
    X_coo.col = X_coo.col.astype('int64')
    yield "coo_64", X_coo

    for sparse_format in ['csc', 'csr']:
        X = X_csr.asformat(sparse_format)
        X.indices = X.indices.astype('int64')
        X.indptr = X.indptr.astype('int64')
        yield sparse_format + "_64", X


def check_estimator_sparse_data(name, estimator_orig, api_only=False):
    # Make sure that the estimator either accepts sparse data in fit and
    # predict, or that it fails with a helpful error message.
    rng = np.random.RandomState(0)
    X = rng.rand(40, 10)
    X[X < .8] = 0
    X = _pairwise_estimator_convert_X(X, estimator_orig)
    X_csr = sparse.csr_matrix(X)
    y = (4 * rng.rand(40)).astype(int)
    # catch deprecation warnings
    with ignore_warnings(category=FutureWarning):
        estimator = clone(estimator_orig)
    y = _enforce_estimator_tags_y(estimator, y)
    tags = estimator_orig._get_tags()
    for matrix_format, X in _generate_sparse_matrix(X_csr):
        # catch deprecation warnings
        with ignore_warnings(category=FutureWarning):
            estimator = clone(estimator_orig)
            if name in ['Scaler', 'StandardScaler']:
                estimator.set_params(with_mean=False)
        # fit and predict
        if "64" in matrix_format:
            err_msg = (
                f"Estimator {name} doesn't seem to support {matrix_format} "
                "matrix, and is not failing gracefully, e.g. by using "
                "check_array(X, accept_large_sparse=False)"
            )
        else:
            err_msg = (
                f"Estimator {name} doesn't seem to fail gracefully on sparse "
                "data: error message should state explicitly that sparse "
                "input is not supported if this is not the case."
            )
        with raises(
            (TypeError, ValueError),
            match=["sparse", "Sparse"],
            may_pass=True,
            err_msg=err_msg,
        ):
            with ignore_warnings(category=FutureWarning):
                estimator.fit(X, y)
            if hasattr(estimator, "predict"):
                pred = estimator.predict(X)
                if tags['multioutput_only']:
                    assert pred.shape == (X.shape[0], 1)
                else:
                    assert pred.shape == (X.shape[0],)
            if hasattr(estimator, 'predict_proba'):
                probs = estimator.predict_proba(X)
                if tags['binary_only']:
                    expected_probs_shape = (X.shape[0], 2)
                else:
                    expected_probs_shape = (X.shape[0], 4)
                assert probs.shape == expected_probs_shape


@ignore_warnings(category=FutureWarning)
def check_sample_weights_pandas_series(name, estimator_orig, api_only=False):
    # check that estimators will accept a 'sample_weight' parameter of
    # type pandas.Series in the 'fit' function.
    estimator = clone(estimator_orig)
    if has_fit_parameter(estimator, "sample_weight"):
        try:
            import pandas as pd
            X = np.array([[1, 1], [1, 2], [1, 3], [1, 4],
                          [2, 1], [2, 2], [2, 3], [2, 4],
                          [3, 1], [3, 2], [3, 3], [3, 4]])
            X = pd.DataFrame(_pairwise_estimator_convert_X(X, estimator_orig))
            y = pd.Series([1, 1, 1, 1, 2, 2, 2, 2, 1, 1, 2, 2])
            weights = pd.Series([1] * 12)
            if estimator._get_tags()["multioutput_only"]:
                y = pd.DataFrame(y)
            try:
                estimator.fit(X, y, sample_weight=weights)
            except ValueError:
                raise ValueError("Estimator {0} raises error if "
                                 "'sample_weight' parameter is of "
                                 "type pandas.Series".format(name))
        except ImportError:
            raise SkipTest("pandas is not installed: not testing for "
                           "input of type pandas.Series to class weight.")


@ignore_warnings(category=(FutureWarning))
def check_sample_weights_not_an_array(name, estimator_orig, api_only=False):
    # check that estimators will accept a 'sample_weight' parameter of
    # type _NotAnArray in the 'fit' function.
    estimator = clone(estimator_orig)
    if has_fit_parameter(estimator, "sample_weight"):
        X = np.array([[1, 1], [1, 2], [1, 3], [1, 4],
                      [2, 1], [2, 2], [2, 3], [2, 4],
                      [3, 1], [3, 2], [3, 3], [3, 4]])
        X = _NotAnArray(_pairwise_estimator_convert_X(X, estimator_orig))
        y = _NotAnArray([1, 1, 1, 1, 2, 2, 2, 2, 1, 1, 2, 2])
        weights = _NotAnArray([1] * 12)
        if estimator._get_tags()["multioutput_only"]:
            y = _NotAnArray(y.data.reshape(-1, 1))
        estimator.fit(X, y, sample_weight=weights)


@ignore_warnings(category=(FutureWarning))
def check_sample_weights_list(name, estimator_orig, api_only=False):
    # check that estimators will accept a 'sample_weight' parameter of
    # type list in the 'fit' function.
    if has_fit_parameter(estimator_orig, "sample_weight"):
        estimator = clone(estimator_orig)
        rnd = np.random.RandomState(0)
        n_samples = 30
        X = _pairwise_estimator_convert_X(rnd.uniform(size=(n_samples, 3)),
                                          estimator_orig)
        y = np.arange(n_samples) % 3
        y = _enforce_estimator_tags_y(estimator, y)
        sample_weight = [3] * n_samples
        # Test that estimators don't raise any exception
        estimator.fit(X, y, sample_weight=sample_weight)


@ignore_warnings(category=FutureWarning)
def check_sample_weights_shape(name, estimator_orig, api_only=False):
    # check that estimators raise an error if sample_weight
    # shape mismatches the input
    if (has_fit_parameter(estimator_orig, "sample_weight") and
            not _is_pairwise(estimator_orig)):
        estimator = clone(estimator_orig)
        X = np.array([[1, 3], [1, 3], [1, 3], [1, 3],
                      [2, 1], [2, 1], [2, 1], [2, 1],
                      [3, 3], [3, 3], [3, 3], [3, 3],
                      [4, 1], [4, 1], [4, 1], [4, 1]])
        y = np.array([1, 1, 1, 1, 2, 2, 2, 2,
                      1, 1, 1, 1, 2, 2, 2, 2])
        y = _enforce_estimator_tags_y(estimator, y)

        estimator.fit(X, y, sample_weight=np.ones(len(y)))

        with raises(ValueError):
            estimator.fit(X, y, sample_weight=np.ones(2 * len(y)))

        with raises(ValueError):
            estimator.fit(X, y, sample_weight=np.ones((len(y), 2)))


@ignore_warnings(category=FutureWarning)
def check_sample_weights_invariance(name, estimator_orig, kind="ones",
                                    api_only=False):
    # For kind="ones" check that the estimators yield same results for
    # unit weights and no weights
    # For kind="zeros" check that setting sample_weight to 0 is equivalent
    # to removing corresponding samples.
    estimator1 = clone(estimator_orig)
    estimator2 = clone(estimator_orig)
    set_random_state(estimator1, random_state=0)
    set_random_state(estimator2, random_state=0)

    X1 = np.array([[1, 3], [1, 3], [1, 3], [1, 3],
                  [2, 1], [2, 1], [2, 1], [2, 1],
                  [3, 3], [3, 3], [3, 3], [3, 3],
                  [4, 1], [4, 1], [4, 1], [4, 1]], dtype=np.float64)
    y1 = np.array([1, 1, 1, 1, 2, 2, 2, 2,
                  1, 1, 1, 1, 2, 2, 2, 2], dtype=int)

    if kind == 'ones':
        X2 = X1
        y2 = y1
        sw2 = np.ones(shape=len(y1))
        err_msg = (f"For {name} sample_weight=None is not equivalent to "
                   f"sample_weight=ones")
    elif kind == 'zeros':
        # Construct a dataset that is very different to (X, y) if weights
        # are disregarded, but identical to (X, y) given weights.
        X2 = np.vstack([X1, X1 + 1])
        y2 = np.hstack([y1, 3 - y1])
        sw2 = np.ones(shape=len(y1) * 2)
        sw2[len(y1):] = 0
        X2, y2, sw2 = shuffle(X2, y2, sw2, random_state=0)

        err_msg = (f"For {name}, a zero sample_weight is not equivalent "
                   f"to removing the sample")
    else:  # pragma: no cover
        raise ValueError

    y1 = _enforce_estimator_tags_y(estimator1, y1)
    y2 = _enforce_estimator_tags_y(estimator2, y2)

    estimator1.fit(X1, y=y1, sample_weight=None)
    estimator2.fit(X2, y=y2, sample_weight=sw2)

    for method in ["predict", "predict_proba",
                   "decision_function", "transform"]:
        if hasattr(estimator_orig, method):
            X_pred1 = getattr(estimator1, method)(X1)
            X_pred2 = getattr(estimator2, method)(X1)
            assert_allclose_dense_sparse(X_pred1, X_pred2, err_msg=err_msg)


@ignore_warnings(category=(FutureWarning, UserWarning))
def check_dtype_object(name, estimator_orig, api_only=False):
    # check that estimators treat dtype object as numeric if possible
    rng = np.random.RandomState(0)
    X = _pairwise_estimator_convert_X(rng.rand(40, 10), estimator_orig)
    X = X.astype(object)
    tags = estimator_orig._get_tags()
    y = (X[:, 0] * 4).astype(int)
    estimator = clone(estimator_orig)
    y = _enforce_estimator_tags_y(estimator, y)

    estimator.fit(X, y)
    if hasattr(estimator, "predict"):
        estimator.predict(X)

    if hasattr(estimator, "transform"):
        estimator.transform(X)

    with raises(Exception, match="Unknown label type", may_pass=True):
        estimator.fit(X, y.astype(object))

    if 'string' not in tags['X_types']:
        X[0, 0] = {'foo': 'bar'}
        match = None if api_only else "argument must be a string.* number"
        with raises(TypeError, match=match):
            estimator.fit(X, y)
    else:
        # Estimators supporting string will not call np.asarray to convert the
        # data to numeric and therefore, the error will not be raised.
        # Checking for each element dtype in the input array will be costly.
        # Refer to #11401 for full discussion.
        estimator.fit(X, y)


def check_complex_data(name, estimator_orig, api_only=False):
    # check that estimators raise an exception on providing complex data
    X = np.random.sample(10) + 1j * np.random.sample(10)
    X = X.reshape(-1, 1)
    y = np.random.sample(10) + 1j * np.random.sample(10)
    estimator = clone(estimator_orig)
    with raises(ValueError, match="Complex data not supported"):
        estimator.fit(X, y)


@ignore_warnings
def check_dict_unchanged(name, estimator_orig, api_only=False):
    # check that calling the prediction method does not alter the __dict__
    # attribute of the estimator.
    rnd = np.random.RandomState(0)
    if name in ['RANSACRegressor']:
        X = 3 * rnd.uniform(size=(20, 3))
    else:
        X = 2 * rnd.uniform(size=(20, 3))

    X = _pairwise_estimator_convert_X(X, estimator_orig)

    y = X[:, 0].astype(int)
    estimator = clone(estimator_orig)
    y = _enforce_estimator_tags_y(estimator, y)
    if hasattr(estimator, "n_components"):
        estimator.n_components = 1

    if hasattr(estimator, "n_clusters"):
        estimator.n_clusters = 1

    if hasattr(estimator, "n_best"):
        estimator.n_best = 1

    set_random_state(estimator, 1)

    estimator.fit(X, y)
    for method in ["predict", "transform", "decision_function",
                   "predict_proba"]:
        if hasattr(estimator, method):
            dict_before = estimator.__dict__.copy()
            getattr(estimator, method)(X)
            assert estimator.__dict__ == dict_before, (
                'Estimator changes __dict__ during %s' % method)


def _is_public_parameter(attr):
    return not (attr.startswith('_') or attr.endswith('_'))


@ignore_warnings(category=FutureWarning)
def check_dont_overwrite_parameters(name, estimator_orig, api_only=False):
    # check that fit method only changes or sets private attributes
    if hasattr(estimator_orig.__init__, "deprecated_original"):
        # to not check deprecated classes
        return
    estimator = clone(estimator_orig)
    rnd = np.random.RandomState(0)
    X = 3 * rnd.uniform(size=(20, 3))
    X = _pairwise_estimator_convert_X(X, estimator_orig)
    y = X[:, 0].astype(int)
    y = _enforce_estimator_tags_y(estimator, y)

    if hasattr(estimator, "n_components"):
        estimator.n_components = 1
    if hasattr(estimator, "n_clusters"):
        estimator.n_clusters = 1

    set_random_state(estimator, 1)
    dict_before_fit = estimator.__dict__.copy()
    estimator.fit(X, y)

    dict_after_fit = estimator.__dict__

    public_keys_after_fit = [key for key in dict_after_fit.keys()
                             if _is_public_parameter(key)]

    attrs_added_by_fit = [key for key in public_keys_after_fit
                          if key not in dict_before_fit.keys()]

    # check that fit doesn't add any public attribute
    assert not attrs_added_by_fit, (
            'Estimator adds public attribute(s) during' ' the fit method.'
            ' Estimators are only allowed to add private attributes'
            ' either started with _ or ended'
            ' with _ but %s added'
            % ', '.join(attrs_added_by_fit))

    # check that fit doesn't change any public attribute
    attrs_changed_by_fit = [key for key in public_keys_after_fit
                            if (dict_before_fit[key]
                                is not dict_after_fit[key])]

    assert not attrs_changed_by_fit, (
            'Estimator changes public attribute(s) during'
            ' the fit method. Estimators are only allowed'
            ' to change attributes started'
            ' or ended with _, but'
            ' %s changed'
            % ', '.join(attrs_changed_by_fit))


@ignore_warnings(category=FutureWarning)
def check_fit2d_predict1d(name, estimator_orig, api_only=False):
    # check that predicting with a 1d array raises an error
    rnd = np.random.RandomState(0)
    X = 3 * rnd.uniform(size=(20, 3))
    X = _pairwise_estimator_convert_X(X, estimator_orig)
    y = X[:, 0].astype(int)
    estimator = clone(estimator_orig)
    y = _enforce_estimator_tags_y(estimator, y)

    if hasattr(estimator, "n_components"):
        estimator.n_components = 1
    if hasattr(estimator, "n_clusters"):
        estimator.n_clusters = 1

    set_random_state(estimator, 1)
    estimator.fit(X, y)

    for method in ["predict", "transform", "decision_function",
                   "predict_proba"]:
        if hasattr(estimator, method):
            match = None if api_only else "Reshape your data"
            with raises(ValueError, match=match):
                getattr(estimator, method)(X[0])


def _apply_on_subsets(func, X):
    # apply function on the whole set and on mini batches
    result_full = func(X)
    n_features = X.shape[1]
    result_by_batch = [func(batch.reshape(1, n_features))
                       for batch in X]

    # func can output tuple (e.g. score_samples)
    if type(result_full) == tuple:
        result_full = result_full[0]
        result_by_batch = list(map(lambda x: x[0], result_by_batch))

    if sparse.issparse(result_full):
        result_full = result_full.A
        result_by_batch = [x.A for x in result_by_batch]

    return np.ravel(result_full), np.ravel(result_by_batch)


@ignore_warnings(category=FutureWarning)
def check_methods_subset_invariance(name, estimator_orig, api_only=False):
    # check that method gives invariant results if applied
    # on mini batches or the whole set
    rnd = np.random.RandomState(0)
    X = 3 * rnd.uniform(size=(20, 3))
    X = _pairwise_estimator_convert_X(X, estimator_orig)
    y = X[:, 0].astype(int)
    estimator = clone(estimator_orig)
    y = _enforce_estimator_tags_y(estimator, y)

    if hasattr(estimator, "n_components"):
        estimator.n_components = 1
    if hasattr(estimator, "n_clusters"):
        estimator.n_clusters = 1

    set_random_state(estimator, 1)
    estimator.fit(X, y)

    for method in ["predict", "transform", "decision_function",
                   "score_samples", "predict_proba"]:

        msg = ("{method} of {name} is not invariant when applied "
               "to a subset.").format(method=method, name=name)

        if hasattr(estimator, method):
            result_full, result_by_batch = _apply_on_subsets(
                getattr(estimator, method), X)
            assert_allclose(result_full, result_by_batch,
                            atol=1e-7, err_msg=msg)


@ignore_warnings(category=FutureWarning)
def check_methods_sample_order_invariance(
    name, estimator_orig, api_only=False
):
    # check that method gives invariant results if applied
    # on a subset with different sample order
    rnd = np.random.RandomState(0)
    X = 3 * rnd.uniform(size=(20, 3))
    X = _pairwise_estimator_convert_X(X, estimator_orig)
    y = X[:, 0].astype(np.int)
    if estimator_orig._get_tags()['binary_only']:
        y[y == 2] = 1
    estimator = clone(estimator_orig)
    y = _enforce_estimator_tags_y(estimator, y)

    if hasattr(estimator, "n_components"):
        estimator.n_components = 1
    if hasattr(estimator, "n_clusters"):
        estimator.n_clusters = 2

    set_random_state(estimator, 1)
    estimator.fit(X, y)

    idx = np.random.permutation(X.shape[0])

    for method in ["predict", "transform", "decision_function",
                   "score_samples", "predict_proba"]:
        msg = ("{method} of {name} is not invariant when applied to a dataset"
               "with different sample order.").format(method=method, name=name)

        if hasattr(estimator, method):
            assert_allclose_dense_sparse(getattr(estimator, method)(X)[idx],
                                         getattr(estimator, method)(X[idx]),
                                         atol=1e-9,
                                         err_msg=msg)


@ignore_warnings
def check_fit2d_1sample(name, estimator_orig, api_only=False):
    # Check that fitting a 2d array with only one sample either works or
    # returns an informative message. The error message should either mention
    # the number of samples or the number of classes.
    rnd = np.random.RandomState(0)
    X = 3 * rnd.uniform(size=(1, 10))
    X = _pairwise_estimator_convert_X(X, estimator_orig)

    y = X[:, 0].astype(int)
    estimator = clone(estimator_orig)
    y = _enforce_estimator_tags_y(estimator, y)

    if hasattr(estimator, "n_components"):
        estimator.n_components = 1
    if hasattr(estimator, "n_clusters"):
        estimator.n_clusters = 1

    set_random_state(estimator, 1)

    # min_cluster_size cannot be less than the data size for OPTICS.
    if name == 'OPTICS':
        estimator.set_params(min_samples=1)

    msgs = ["1 sample", "n_samples = 1", "n_samples=1", "one sample",
            "1 class", "one class"]

    with raises(ValueError, match=msgs, may_pass=True):
        estimator.fit(X, y)


@ignore_warnings
def check_fit2d_1feature(name, estimator_orig, api_only=False):
    # check fitting a 2d array with only 1 feature either works or returns
    # informative message
    rnd = np.random.RandomState(0)
    X = 3 * rnd.uniform(size=(10, 1))
    X = _pairwise_estimator_convert_X(X, estimator_orig)
    y = X[:, 0].astype(int)
    estimator = clone(estimator_orig)
    y = _enforce_estimator_tags_y(estimator, y)

    if hasattr(estimator, "n_components"):
        estimator.n_components = 1
    if hasattr(estimator, "n_clusters"):
        estimator.n_clusters = 1
    # ensure two labels in subsample for RandomizedLogisticRegression
    if name == 'RandomizedLogisticRegression':
        estimator.sample_fraction = 1
    # ensure non skipped trials for RANSACRegressor
    if name == 'RANSACRegressor':
        estimator.residual_threshold = 0.5

    y = _enforce_estimator_tags_y(estimator, y)
    set_random_state(estimator, 1)

    msgs = [r"1 feature\(s\)", "n_features = 1", "n_features=1"]

    with raises(ValueError, match=msgs, may_pass=True):
        estimator.fit(X, y)


@ignore_warnings
def check_fit1d(name, estimator_orig, api_only=False):
    # check fitting 1d X array raises a ValueError
    rnd = np.random.RandomState(0)
    X = 3 * rnd.uniform(size=(20))
    y = X.astype(int)
    estimator = clone(estimator_orig)
    y = _enforce_estimator_tags_y(estimator, y)

    if hasattr(estimator, "n_components"):
        estimator.n_components = 1
    if hasattr(estimator, "n_clusters"):
        estimator.n_clusters = 1

    set_random_state(estimator, 1)
    with raises(ValueError):
        estimator.fit(X, y)


@ignore_warnings(category=FutureWarning)
def check_transformer_general(name, transformer, readonly_memmap=False,
                              api_only=False):
    X, y = make_blobs(n_samples=30, centers=[[0, 0, 0], [1, 1, 1]],
                      random_state=0, n_features=2, cluster_std=0.1)
    X = StandardScaler().fit_transform(X)
    X -= X.min()
    X = _pairwise_estimator_convert_X(X, transformer)

    if readonly_memmap:
        X, y = create_memmap_backed_data([X, y])

    _check_transformer(name, transformer, X, y)


@ignore_warnings(category=FutureWarning)
def check_transformer_data_not_an_array(name, transformer, api_only=False):
    X, y = make_blobs(n_samples=30, centers=[[0, 0, 0], [1, 1, 1]],
                      random_state=0, n_features=2, cluster_std=0.1)
    X = StandardScaler().fit_transform(X)
    # We need to make sure that we have non negative data, for things
    # like NMF
    X -= X.min() - .1
    X = _pairwise_estimator_convert_X(X, transformer)
    this_X = _NotAnArray(X)
    this_y = _NotAnArray(np.asarray(y))
    _check_transformer(name, transformer, this_X, this_y)
    # try the same with some list
    _check_transformer(name, transformer, X.tolist(), y.tolist())


@ignore_warnings(category=FutureWarning)
def check_transformers_unfitted(name, transformer, api_only=False):
    # Make sure the unfitted transformer raises an error when transform is
    # called
    X, y = _regression_dataset()

    transformer = clone(transformer)
    with raises(
        (AttributeError, ValueError),
        err_msg="The unfitted "
        f"transformer {name} does not raise an error when "
        "transform is called. Perhaps use "
        "check_is_fitted in transform.",
    ):
        transformer.transform(X)


def _check_transformer(name, transformer_orig, X, y, api_only=False):
    # Check that:
    # - fit_transform returns n_samples transformed samples
    # - an error is raised if transform is called with an incorrect number of
    #   features
    # - fit_transform and transform give equivalent results.
    # - fit_transform gives the same results twice
    n_samples, n_features = np.asarray(X).shape
    transformer = clone(transformer_orig)
    set_random_state(transformer)

    # fit

    if name in CROSS_DECOMPOSITION:
        y_ = np.c_[np.asarray(y), np.asarray(y)]
        y_[::2, 1] *= 2
        if isinstance(X, _NotAnArray):
            y_ = _NotAnArray(y_)
    else:
        y_ = y

    transformer.fit(X, y_)
    # fit_transform method should work on non fitted estimator
    transformer_clone = clone(transformer)
    X_pred = transformer_clone.fit_transform(X, y=y_)

    if isinstance(X_pred, tuple):
        # for cross-decomposition estimators that transform both X and y
        for x_pred in X_pred:
            assert x_pred.shape[0] == n_samples
    else:
        # check for consistent n_samples
        assert X_pred.shape[0] == n_samples

    if hasattr(transformer, 'transform'):

        # raises error on malformed input for transform
        if hasattr(X, 'shape') and \
           not transformer._get_tags()["stateless"] and \
           X.ndim == 2 and X.shape[1] > 1:

            with raises(
                ValueError,
                err_msg=f"The transformer {name} does not raise an error "
                "when the number of features in transform is different from "
                "the number of features in fit."
            ):
                transformer.transform(X[:, :-1])
        if api_only:
            return

        if name in CROSS_DECOMPOSITION:
            X_pred2 = transformer.transform(X, y_)
            X_pred3 = transformer.fit_transform(X, y=y_)
        else:
            X_pred2 = transformer.transform(X)
            X_pred3 = transformer.fit_transform(X, y=y_)

        if transformer_orig._get_tags()['non_deterministic']:
            msg = name + ' is non deterministic'
            raise SkipTest(msg)
        if isinstance(X_pred, tuple) and isinstance(X_pred2, tuple):
            for x_pred, x_pred2, x_pred3 in zip(X_pred, X_pred2, X_pred3):
                assert_allclose_dense_sparse(
                    x_pred, x_pred2, atol=1e-2,
                    err_msg="fit_transform and transform outcomes "
                            "not consistent in %s"
                    % transformer)
                assert_allclose_dense_sparse(
                    x_pred, x_pred3, atol=1e-2,
                    err_msg="consecutive fit_transform outcomes "
                            "not consistent in %s"
                    % transformer)
        else:
            assert_allclose_dense_sparse(
                X_pred, X_pred2,
                err_msg="fit_transform and transform outcomes "
                        "not consistent in %s"
                % transformer, atol=1e-2)
            assert_allclose_dense_sparse(
                X_pred, X_pred3, atol=1e-2,
                err_msg="consecutive fit_transform outcomes "
                        "not consistent in %s"
                % transformer)
            assert _num_samples(X_pred2) == n_samples
            assert _num_samples(X_pred3) == n_samples


@ignore_warnings
def check_pipeline_consistency(name, estimator_orig, api_only=False):
    # check that make_pipeline(est) gives results as est for scores and
    # transforms

    if estimator_orig._get_tags()['non_deterministic']:
        msg = name + ' is non deterministic'
        raise SkipTest(msg)

    X, y = make_blobs(n_samples=30, centers=[[0, 0, 0], [1, 1, 1]],
                      random_state=0, n_features=2, cluster_std=0.1)
    X -= X.min()
    X = _pairwise_estimator_convert_X(X, estimator_orig, kernel=rbf_kernel)
    estimator = clone(estimator_orig)
    y = _enforce_estimator_tags_y(estimator, y)
    set_random_state(estimator)
    pipeline = make_pipeline(estimator)
    estimator.fit(X, y)
    pipeline.fit(X, y)

    funcs = ["score", "fit_transform"]

    for func_name in funcs:
        func = getattr(estimator, func_name, None)
        if func is not None:
            func_pipeline = getattr(pipeline, func_name)
            result = func(X, y)
            result_pipe = func_pipeline(X, y)
            assert_allclose_dense_sparse(result, result_pipe)


@ignore_warnings
def check_fit_score_takes_y(name, estimator_orig, api_only=False):
    # check that all estimators accept an optional y
    # in fit and score so they can be used in pipelines
    rnd = np.random.RandomState(0)
    n_samples = 30
    X = rnd.uniform(size=(n_samples, 3))
    X = _pairwise_estimator_convert_X(X, estimator_orig)
    y = np.arange(n_samples) % 3
    estimator = clone(estimator_orig)
    y = _enforce_estimator_tags_y(estimator, y)
    set_random_state(estimator)

    funcs = ["fit", "score", "partial_fit", "fit_predict", "fit_transform"]
    for func_name in funcs:
        func = getattr(estimator, func_name, None)
        if func is not None:
            func(X, y)
            args = [p.name for p in signature(func).parameters.values()]
            if args[0] == "self":
                # if_delegate_has_method makes methods into functions
                # with an explicit "self", so need to shift arguments
                args = args[1:]
            assert args[1] in ["y", "Y"], (
                    "Expected y or Y as second argument for method "
                    "%s of %s. Got arguments: %r."
                    % (func_name, type(estimator).__name__, args))


@ignore_warnings
def check_estimators_dtypes(name, estimator_orig, api_only=False):
    # Check that methods can handle X input of different float and int dtypes
    rnd = np.random.RandomState(0)
    X_train_32 = 3 * rnd.uniform(size=(20, 5)).astype(np.float32)
    X_train_32 = _pairwise_estimator_convert_X(X_train_32, estimator_orig)
    X_train_64 = X_train_32.astype(np.float64)
    X_train_int_64 = X_train_32.astype(np.int64)
    X_train_int_32 = X_train_32.astype(np.int32)
    y = X_train_int_64[:, 0]
    y = _enforce_estimator_tags_y(estimator_orig, y)

    methods = ["predict", "transform", "decision_function", "predict_proba"]

    for X_train in [X_train_32, X_train_64, X_train_int_64, X_train_int_32]:
        estimator = clone(estimator_orig)
        set_random_state(estimator, 1)
        estimator.fit(X_train, y)

        for method in methods:
            if hasattr(estimator, method):
                getattr(estimator, method)(X_train)


def check_transformer_preserve_dtypes(
    name, transformer_orig, api_only=False
):
    # check that dtype are preserved meaning if input X is of some dtype
    # X_transformed should be from the same dtype.
    X, y = make_blobs(
        n_samples=30,
        centers=[[0, 0, 0], [1, 1, 1]],
        random_state=0,
        cluster_std=0.1,
    )
    X = StandardScaler().fit_transform(X)
    X -= X.min()
    X = _pairwise_estimator_convert_X(X, transformer_orig)

    for dtype in transformer_orig._get_tags()["preserves_dtype"]:
        X_cast = X.astype(dtype)
        transformer = clone(transformer_orig)
        set_random_state(transformer)
        X_trans = transformer.fit_transform(X_cast, y)

        if isinstance(X_trans, tuple):
            # cross-decompostion returns a tuple of (x_scores, y_scores)
            # when given y with fit_transform; only check the first element
            X_trans = X_trans[0]

        # check that the output dtype is preserved
        assert X_trans.dtype == dtype, (
            f'Estimator transform dtype: {X_trans.dtype} - '
            f'original/expected dtype: {dtype.__name__}'
        )


@ignore_warnings(category=FutureWarning)
def check_estimators_empty_data_messages(name, estimator_orig,
                                         api_only=False):
    # Make sure that a ValueError is raised when fit is called on data with no
    # sample or no features.
    e = clone(estimator_orig)
    set_random_state(e, 1)

    X_zero_samples = np.empty(0).reshape(0, 3)
    # The precise message can change depending on whether X or y is
    # validated first. Let us test the type of exception only:
    err_msg = (
        f"The estimator {name} does not raise an error when an "
        "empty data is used to train. Perhaps use check_array in train."
    )
    with raises(ValueError, err_msg=err_msg):
        e.fit(X_zero_samples, [])

    X_zero_features = np.empty(0).reshape(12, 0)
    # the following y should be accepted by both classifiers and regressors
    # and ignored by unsupervised models
<<<<<<< HEAD
    y = _enforce_estimator_tags_y(e, np.array([1, 0, 1]))
    msg = (r"0 feature\(s\) \(shape=\(3, 0\)\) while a minimum of \d* "
           "is required.") if not api_only else None
=======
    y = _enforce_estimator_tags_y(
        e, np.array([1, 0, 1, 0, 1, 0, 1, 0, 1, 0, 1, 0])
    )
    msg = (
        r"0 feature\(s\) \(shape=\(\d*, 0\)\) while a minimum of \d* "
        "is required."
    )
>>>>>>> 5654da02
    with raises(ValueError, match=msg):
        e.fit(X_zero_features, y)


@ignore_warnings(category=FutureWarning)
def check_estimators_nan_inf(name, estimator_orig, api_only=False):
    # Checks that fit, predict and transform raise an error if X contains nans
    # or inf.
    rnd = np.random.RandomState(0)
    X_train_finite = _pairwise_estimator_convert_X(rnd.uniform(size=(10, 3)),
                                                   estimator_orig)
    X_train_nan = rnd.uniform(size=(10, 3))
    X_train_nan[0, 0] = np.nan
    X_train_inf = rnd.uniform(size=(10, 3))
    X_train_inf[0, 0] = np.inf
    y = np.ones(10)
    y[:5] = 0
    y = _enforce_estimator_tags_y(estimator_orig, y)
    error_string_fit = "Estimator doesn't check for NaN and inf in fit."
    error_string_predict = ("Estimator doesn't check for NaN and inf in"
                            " predict.")
    error_string_transform = ("Estimator doesn't check for NaN and inf in"
                              " transform.")
    for X_train in [X_train_nan, X_train_inf]:
        # catch deprecation warnings
        with ignore_warnings(category=FutureWarning):
            estimator = clone(estimator_orig)
            set_random_state(estimator, 1)
            # try to fit
            with raises(
                ValueError, match=["inf", "NaN"], err_msg=error_string_fit
            ):
                estimator.fit(X_train, y)
            # actually fit
            estimator.fit(X_train_finite, y)

            # predict
            if hasattr(estimator, "predict"):
                with raises(
                    ValueError,
                    match=["inf", "NaN"],
                    err_msg=error_string_predict,
                ):
                    estimator.predict(X_train)

            # transform
            if hasattr(estimator, "transform"):
                with raises(
                    ValueError,
                    match=["inf", "NaN"],
                    err_msg=error_string_transform,
                ):
                    estimator.transform(X_train)


@ignore_warnings
def check_nonsquare_error(name, estimator_orig, api_only=False):
    # Check that error is raised when non-square data is provided in fit for a
    # pairwise estimator

    X, y = make_blobs(n_samples=20, n_features=10)
    estimator = clone(estimator_orig)

    with raises(
        ValueError,
        err_msg=f"The pairwise estimator {name} does not raise an error "
        "on non-square data",
    ):
        estimator.fit(X, y)


@ignore_warnings
def check_estimators_pickle(name, estimator_orig, api_only=False):
    # Test that we can pickle all estimators and that the pickled estimator
    # gives the same predictions
    check_methods = ["predict", "transform", "decision_function",
                     "predict_proba"]

    X, y = make_blobs(n_samples=30, centers=[[0, 0, 0], [1, 1, 1]],
                      random_state=0, n_features=2, cluster_std=0.1)

    # some estimators can't do features less than 0
    X -= X.min()
    X = _pairwise_estimator_convert_X(X, estimator_orig, kernel=rbf_kernel)

    tags = estimator_orig._get_tags()
    # include NaN values when the estimator should deal with them
    if tags['allow_nan']:
        # set randomly 10 elements to np.nan
        rng = np.random.RandomState(42)
        mask = rng.choice(X.size, 10, replace=False)
        X.reshape(-1)[mask] = np.nan

    estimator = clone(estimator_orig)

    y = _enforce_estimator_tags_y(estimator, y)

    set_random_state(estimator)
    estimator.fit(X, y)

    # pickle and unpickle!
    pickled_estimator = pickle.dumps(estimator)
    if estimator.__module__.startswith('sklearn.'):
        assert b"version" in pickled_estimator
    unpickled_estimator = pickle.loads(pickled_estimator)

    result = dict()
    for method in check_methods:
        if hasattr(estimator, method):
            result[method] = getattr(estimator, method)(X)

    for method in result:
        unpickled_result = getattr(unpickled_estimator, method)(X)
        assert_allclose_dense_sparse(result[method], unpickled_result)


@ignore_warnings(category=FutureWarning)
def check_estimators_partial_fit_n_features(name, estimator_orig,
                                            api_only=False):
    # check that an error is raised when number of features changes between
    # calls to partial_fit.
    if not hasattr(estimator_orig, 'partial_fit'):
        return
    estimator = clone(estimator_orig)
    X, y = make_blobs(n_samples=50, random_state=1)
    X -= X.min()
    y = _enforce_estimator_tags_y(estimator_orig, y)

    try:
        if is_classifier(estimator):
            classes = np.unique(y)
            estimator.partial_fit(X, y, classes=classes)
        else:
            estimator.partial_fit(X, y)
    except NotImplementedError:
        return

    with raises(
        ValueError,
        err_msg=f"The estimator {name} does not raise an error when the "
        "number of features changes between calls to partial_fit.",
    ):
        estimator.partial_fit(X[:, :-1], y)


@ignore_warnings(category=FutureWarning)
def check_classifier_multioutput(name, estimator, api_only=False):
    # Make sure that the output of predict_proba and decision_function is
    # correct for multiouput classification (multilabel, multiclass). Also
    # checks that predict_proba and decision_function have consistent
    # predictions, i.e. the orders are consistent.
    n_samples, n_labels, n_classes = 42, 5, 3
    tags = estimator._get_tags()
    estimator = clone(estimator)
    X, y = make_multilabel_classification(random_state=42,
                                          n_samples=n_samples,
                                          n_labels=n_labels,
                                          n_classes=n_classes)
    estimator.fit(X, y)
    y_pred = estimator.predict(X)

    assert y_pred.shape == (n_samples, n_classes), (
        "The shape of the prediction for multioutput data is "
        "incorrect. Expected {}, got {}."
        .format((n_samples, n_labels), y_pred.shape))
    assert y_pred.dtype.kind == 'i'

    if hasattr(estimator, "decision_function"):
        decision = estimator.decision_function(X)
        assert isinstance(decision, np.ndarray)
        assert decision.shape == (n_samples, n_classes), (
            "The shape of the decision function output for "
            "multioutput data is incorrect. Expected {}, got {}."
            .format((n_samples, n_classes), decision.shape))

        if not api_only:
            dec_pred = (decision > 0).astype(int)
            dec_exp = estimator.classes_[dec_pred]
            assert_array_equal(dec_exp, y_pred)

    if hasattr(estimator, "predict_proba"):
        y_prob = estimator.predict_proba(X)

        if isinstance(y_prob, list) and not tags['poor_score']:
            for i in range(n_classes):
                assert y_prob[i].shape == (n_samples, 2), (
                    "The shape of the probability for multioutput data is"
                    " incorrect. Expected {}, got {}."
                    .format((n_samples, 2), y_prob[i].shape))
                if not api_only:
                    assert_array_equal(
                        np.argmax(y_prob[i], axis=1).astype(int),
                        y_pred[:, i]
                    )
        elif not tags['poor_score']:
            assert y_prob.shape == (n_samples, n_classes), (
                "The shape of the probability for multioutput data is"
                " incorrect. Expected {}, got {}."
                .format((n_samples, n_classes), y_prob.shape))
            if not api_only:
                assert_array_equal(y_prob.round().astype(int), y_pred)

    if api_only:
        return

    if (hasattr(estimator, "decision_function") and
            hasattr(estimator, "predict_proba")):
        for i in range(n_classes):
            y_proba = estimator.predict_proba(X)[:, i]
            y_decision = estimator.decision_function(X)
            assert_array_equal(rankdata(y_proba), rankdata(y_decision[:, i]))


@ignore_warnings(category=FutureWarning)
def check_regressor_multioutput(name, estimator, api_only=False):
    # Make sure that multioutput regressors output float64 predictions and that
    # the shape is correct.
    estimator = clone(estimator)
    n_samples = n_features = 10

    if not _is_pairwise_metric(estimator):
        n_samples = n_samples + 1

    X, y = make_regression(random_state=42, n_targets=5,
                           n_samples=n_samples, n_features=n_features)
    X = _pairwise_estimator_convert_X(X, estimator)

    estimator.fit(X, y)
    y_pred = estimator.predict(X)

    if not api_only:
        assert y_pred.dtype == np.dtype('float64'), (
            "Multioutput predictions by a regressor are expected to be"
            " floating-point precision. Got {} instead".format(y_pred.dtype))
    assert y_pred.shape == y.shape, (
        "The shape of the prediction for multioutput data is incorrect."
        " Expected {}, got {}.")


@ignore_warnings(category=FutureWarning)
def check_clustering(name, clusterer_orig, readonly_memmap=False,
                     api_only=False):
    clusterer = clone(clusterer_orig)
    X, y = make_blobs(n_samples=50, random_state=1)
    X, y = shuffle(X, y, random_state=7)
    X = StandardScaler().fit_transform(X)
    rng = np.random.RandomState(7)
    X_noise = np.concatenate([X, rng.uniform(low=-3, high=3, size=(5, 2))])

    if readonly_memmap:
        X, y, X_noise = create_memmap_backed_data([X, y, X_noise])

    n_samples, n_features = X.shape
    # catch deprecation and neighbors warnings
    if hasattr(clusterer, "n_clusters"):
        clusterer.set_params(n_clusters=3)
    set_random_state(clusterer)
    if name == 'AffinityPropagation':
        clusterer.set_params(preference=-100)
        clusterer.set_params(max_iter=100)

    # fit
    clusterer.fit(X)
    # with lists
    clusterer.fit(X.tolist())

    pred = clusterer.labels_
    assert pred.shape == (n_samples,)

    if api_only:
        return

    assert adjusted_rand_score(pred, y) > 0.4
    if clusterer._get_tags()['non_deterministic']:
        return
    set_random_state(clusterer)
    with warnings.catch_warnings(record=True):
        pred2 = clusterer.fit_predict(X)
    assert_array_equal(pred, pred2)

    # fit_predict(X) and labels_ should be of type int
    assert pred.dtype in [np.dtype('int32'), np.dtype('int64')]
    assert pred2.dtype in [np.dtype('int32'), np.dtype('int64')]

    # Add noise to X to test the possible values of the labels
    labels = clusterer.fit_predict(X_noise)

    # There should be at least one sample in every cluster. Equivalently
    # labels_ should contain all the consecutive values between its
    # min and its max.
    labels_sorted = np.unique(labels)
    assert_array_equal(labels_sorted, np.arange(labels_sorted[0],
                                                labels_sorted[-1] + 1))

    # Labels are expected to start at 0 (no noise) or -1 (if noise)
    assert labels_sorted[0] in [0, -1]
    # Labels should be less than n_clusters - 1
    if hasattr(clusterer, 'n_clusters'):
        n_clusters = getattr(clusterer, 'n_clusters')
        assert n_clusters - 1 >= labels_sorted[-1]
    # else labels should be less than max(labels_) which is necessarily true


@ignore_warnings(category=FutureWarning)
def check_clusterer_compute_labels_predict(name, clusterer_orig,
                                           api_only=False):
    # Check that predict is invariant of compute_labels
    X, y = make_blobs(n_samples=20, random_state=0)
    clusterer = clone(clusterer_orig)
    set_random_state(clusterer)

    if hasattr(clusterer, "compute_labels"):
        # MiniBatchKMeans
        X_pred1 = clusterer.fit(X).predict(X)
        clusterer.set_params(compute_labels=False)
        X_pred2 = clusterer.fit(X).predict(X)
        assert_array_equal(X_pred1, X_pred2)


@ignore_warnings(category=FutureWarning)
def check_classifiers_one_label(name, classifier_orig, api_only=False):
    # Check that a classifier can fit when there's only 1 class, or that it
    # raises a proper error. If it can fit, we also make sure that it can
    # predict.
    error_string_fit = "Classifier can't train when only one class is present."
    error_string_predict = ("Classifier can't predict when only one class is "
                            "present.")
    rnd = np.random.RandomState(0)
    X_train = rnd.uniform(size=(10, 3))
    X_test = rnd.uniform(size=(10, 3))
    y = np.ones(10)
    # catch deprecation warnings
    with ignore_warnings(category=FutureWarning):
        classifier = clone(classifier_orig)
        with raises(
            ValueError, match="class", may_pass=True, err_msg=error_string_fit
        ) as cm:
            classifier.fit(X_train, y)

        if cm.raised_and_matched:
            # ValueError was raised with proper error message
            return

        assert_array_equal(
            classifier.predict(X_test), y, err_msg=error_string_predict
        )


@ignore_warnings  # Warnings are raised by decision function
def check_classifiers_train(name, classifier_orig, readonly_memmap=False,
                            X_dtype='float64', api_only=False):
    X_m, y_m = make_blobs(n_samples=300, random_state=0)
    X_m = X_m.astype(X_dtype)
    X_m, y_m = shuffle(X_m, y_m, random_state=7)
    X_m = StandardScaler().fit_transform(X_m)
    # generate binary problem from multi-class one
    y_b = y_m[y_m != 2]
    X_b = X_m[y_m != 2]

    if name in ['BernoulliNB', 'MultinomialNB', 'ComplementNB',
                'CategoricalNB']:
        X_m -= X_m.min()
        X_b -= X_b.min()

    if readonly_memmap:
        X_m, y_m, X_b, y_b = create_memmap_backed_data([X_m, y_m, X_b, y_b])

    problems = [(X_b, y_b)]
    tags = classifier_orig._get_tags()
    if not tags['binary_only']:
        problems.append((X_m, y_m))

    for (X, y) in problems:
        classes = np.unique(y)
        n_classes = len(classes)
        n_samples, n_features = X.shape
        classifier = clone(classifier_orig)
        X = _pairwise_estimator_convert_X(X, classifier)
        y = _enforce_estimator_tags_y(classifier, y)

        set_random_state(classifier)
        # raises error on malformed input for fit
        if not tags["no_validation"]:
            with raises(
                ValueError,
                err_msg=f"The classifier {name} does not raise an error when "
                "incorrect/malformed input data for fit is passed. The number "
                "of training examples is not the same as the number of "
                "labels. Perhaps use check_X_y in fit.",
            ):
                classifier.fit(X, y[:-1])

        # fit
        classifier.fit(X, y)
        # with lists
        classifier.fit(X.tolist(), y.tolist())
        assert hasattr(classifier, "classes_")
        y_pred = classifier.predict(X)

        assert y_pred.shape == (n_samples,)
        # training set performance
        if not tags['poor_score'] and not api_only:
            assert accuracy_score(y, y_pred) > 0.83

        # raises error on malformed input for predict
        msg_pairwise = (
            "The classifier {} does not raise an error when shape of X in "
            " {} is not equal to (n_test_samples, n_training_samples)")
        msg = ("The classifier {} does not raise an error when the number of "
               "features in {} is different from the number of features in "
               "fit.")

        if not tags["no_validation"]:
            if _is_pairwise(classifier):
                with raises(
                    ValueError,
                    err_msg=msg_pairwise.format(name, "predict"),
                ):
                    classifier.predict(X.reshape(-1, 1))
            else:
                with raises(ValueError, err_msg=msg.format(name, "predict")):
                    classifier.predict(X.T)
        if hasattr(classifier, "decision_function"):
            try:
                # decision_function agrees with predict
                decision = classifier.decision_function(X)
                if n_classes == 2:
                    if not tags["multioutput_only"]:
                        assert decision.shape == (n_samples,)
                    else:
                        assert decision.shape == (n_samples, 1)
                    if not api_only:
                        dec_pred = (decision.ravel() > 0).astype(int)
                        assert_array_equal(dec_pred, y_pred)
                else:
                    assert decision.shape == (n_samples, n_classes)
                    if not api_only:
                        assert_array_equal(np.argmax(decision, axis=1), y_pred)

                # raises error on malformed input for decision_function
                if not tags["no_validation"]:
                    if _is_pairwise(classifier):
                        with raises(
                            ValueError,
                            err_msg=msg_pairwise.format(
                                name, "decision_function"
                            ),
                        ):
                            classifier.decision_function(X.reshape(-1, 1))
                    else:
                        with raises(
                            ValueError,
                            err_msg=msg.format(name, "decision_function"),
                        ):
                            classifier.decision_function(X.T)
            except NotImplementedError:
                pass

        if hasattr(classifier, "predict_proba"):
            # predict_proba agrees with predict
            y_prob = classifier.predict_proba(X)
            assert y_prob.shape == (n_samples, n_classes)
            if not api_only:
                assert_array_equal(np.argmax(y_prob, axis=1), y_pred)
                # check that probas for all classes sum to one
                assert_array_almost_equal(np.sum(y_prob, axis=1),
                                          np.ones(n_samples))
            if not tags["no_validation"]:
                # raises error on malformed input for predict_proba
                if _is_pairwise(classifier_orig):
                    with raises(
                        ValueError,
                        err_msg=msg_pairwise.format(name, "predict_proba"),
                    ):
                        classifier.predict_proba(X.reshape(-1, 1))
                else:
                    with raises(
                        ValueError,
                        err_msg=msg.format(name, "predict_proba"),
                    ):
                        classifier.predict_proba(X.T)
            if hasattr(classifier, "predict_log_proba") and not api_only:
                # predict_log_proba is a transformation of predict_proba
                y_log_prob = classifier.predict_log_proba(X)
                assert_allclose(y_log_prob, np.log(y_prob), 8, atol=1e-9)
                assert_array_equal(np.argsort(y_log_prob), np.argsort(y_prob))


def check_outlier_corruption(num_outliers, expected_outliers, decision,
                             api_only=False):
    # Check for deviation from the precise given contamination level that may
    # be due to ties in the anomaly scores.
    if num_outliers < expected_outliers:
        start = num_outliers
        end = expected_outliers + 1
    else:
        start = expected_outliers
        end = num_outliers + 1

    # ensure that all values in the 'critical area' are tied,
    # leading to the observed discrepancy between provided
    # and actual contamination levels.
    sorted_decision = np.sort(decision)
    msg = ('The number of predicted outliers is not equal to the expected '
           'number of outliers and this difference is not explained by the '
           'number of ties in the decision_function values')
    assert len(np.unique(sorted_decision[start:end])) == 1, msg


def check_outliers_train(name, estimator_orig, readonly_memmap=True,
                         api_only=False):
    n_samples = 300
    X, _ = make_blobs(n_samples=n_samples, random_state=0)
    X = shuffle(X, random_state=7)

    if readonly_memmap:
        X = create_memmap_backed_data(X)

    n_samples, n_features = X.shape
    estimator = clone(estimator_orig)
    set_random_state(estimator)

    # fit
    estimator.fit(X)
    # with lists
    estimator.fit(X.tolist())

    y_pred = estimator.predict(X)
    assert y_pred.shape == (n_samples,)
    assert y_pred.dtype.kind == 'i'
    assert_array_equal(np.unique(y_pred), np.array([-1, 1]))

    decision = estimator.decision_function(X)
    scores = estimator.score_samples(X)
    for output in [decision, scores]:
        assert output.dtype == np.dtype('float')
        assert output.shape == (n_samples,)

    # raises error on malformed input for predict
    with raises(ValueError):
        estimator.predict(X.T)

    # decision_function agrees with predict
    if not api_only:
        dec_pred = (decision >= 0).astype(int)
        dec_pred[dec_pred == 0] = -1
        assert_array_equal(dec_pred, y_pred)

    # raises error on malformed input for decision_function
    with raises(ValueError):
        estimator.decision_function(X.T)

    # decision_function is a translation of score_samples
    y_dec = scores - estimator.offset_
    assert_allclose(y_dec, decision)

    # raises error on malformed input for score_samples
    with raises(ValueError):
        estimator.score_samples(X.T)

    # contamination parameter (not for OneClassSVM which has the nu parameter)
    if (hasattr(estimator, 'contamination')
            and not hasattr(estimator, 'novelty')
            and not api_only):
        # proportion of outliers equal to contamination parameter when not
        # set to 'auto'. This is true for the training set and cannot thus be
        # checked as follows for estimators with a novelty parameter such as
        # LocalOutlierFactor (tested in check_outliers_fit_predict)
        expected_outliers = 30
        contamination = expected_outliers / n_samples
        estimator.set_params(contamination=contamination)
        estimator.fit(X)
        y_pred = estimator.predict(X)

        num_outliers = np.sum(y_pred != 1)
        # num_outliers should be equal to expected_outliers unless
        # there are ties in the decision_function values. this can
        # only be tested for estimators with a decision_function
        # method, i.e. all estimators except LOF which is already
        # excluded from this if branch.
        if num_outliers != expected_outliers:
            decision = estimator.decision_function(X)
            check_outlier_corruption(num_outliers, expected_outliers, decision)

        # raises error when contamination is a scalar and not in [0,1]
        for contamination in [-0.5, 2.3]:
            estimator.set_params(contamination=contamination)
            with raises(ValueError):
                estimator.fit(X)


@ignore_warnings(category=(FutureWarning))
def check_classifiers_multilabel_representation_invariance(
        name, classifier_orig, api_only=False):
    # check different target representations for multilabel classifiers

    X, y = make_multilabel_classification(n_samples=100, n_features=20,
                                          n_classes=5, n_labels=3,
                                          length=50, allow_unlabeled=True,
                                          random_state=0)

    X_train, y_train = X[:80], y[:80]
    X_test = X[80:]

    y_train_list_of_lists = y_train.tolist()
    y_train_list_of_arrays = list(y_train)

    classifier = clone(classifier_orig)
    set_random_state(classifier)

    y_pred = classifier.fit(X_train, y_train).predict(X_test)

    y_pred_list_of_lists = classifier.fit(
        X_train, y_train_list_of_lists).predict(X_test)

    y_pred_list_of_arrays = classifier.fit(
        X_train, y_train_list_of_arrays).predict(X_test)

    assert_array_equal(y_pred, y_pred_list_of_arrays)
    assert_array_equal(y_pred, y_pred_list_of_lists)

    assert y_pred.dtype == y_pred_list_of_arrays.dtype
    assert y_pred.dtype == y_pred_list_of_lists.dtype
    assert type(y_pred) == type(y_pred_list_of_arrays)
    assert type(y_pred) == type(y_pred_list_of_lists)


@ignore_warnings(category=FutureWarning)
def check_estimators_fit_returns_self(name, estimator_orig,
                                      readonly_memmap=False, api_only=False):
    # Check that self is returned when calling fit.
    X, y = make_blobs(random_state=0, n_samples=21)
    # some want non-negative input
    X -= X.min()
    X = _pairwise_estimator_convert_X(X, estimator_orig)

    estimator = clone(estimator_orig)
    y = _enforce_estimator_tags_y(estimator, y)

    if readonly_memmap:
        X, y = create_memmap_backed_data([X, y])

    set_random_state(estimator)
    assert estimator.fit(X, y) is estimator


@ignore_warnings
def check_estimators_unfitted(name, estimator_orig, api_only=False):
    # Check that predict raises an exception in an unfitted estimator.
    # Unfitted estimators should raise a NotFittedError.
    # Common test for Regressors, Classifiers and Outlier detection estimators
    X, y = _regression_dataset()

    estimator = clone(estimator_orig)
    for method in ('decision_function', 'predict', 'predict_proba',
                   'predict_log_proba'):
        if hasattr(estimator, method):
            with raises(NotFittedError):
                getattr(estimator, method)(X)


@ignore_warnings(category=FutureWarning)
def check_supervised_y_2d(name, estimator_orig, api_only=False):
    # Check that estimators that don't support multi-ouput raise a warning if y
    # is not 1d, and that they just ravel y
    tags = estimator_orig._get_tags()
    rnd = np.random.RandomState(0)
    n_samples = 30
    X = _pairwise_estimator_convert_X(
        rnd.uniform(size=(n_samples, 3)), estimator_orig
    )
    y = np.arange(n_samples) % 3
    y = _enforce_estimator_tags_y(estimator_orig, y)
    estimator = clone(estimator_orig)
    set_random_state(estimator)
    # fit
    estimator.fit(X, y)
    y_pred = estimator.predict(X)

    set_random_state(estimator)
    # Check that when a 2D y is given, a DataConversionWarning is
    # raised
    with warnings.catch_warnings(record=True) as w:
        warnings.simplefilter("always", DataConversionWarning)
        warnings.simplefilter("ignore", RuntimeWarning)
        estimator.fit(X, y[:, np.newaxis])
    y_pred_2d = estimator.predict(X)
    msg = "expected 1 DataConversionWarning, got: %s" % (
        ", ".join([str(w_x) for w_x in w]))
    if not tags['multioutput']:
        # check that we warned if we don't support multi-output
        assert len(w) > 0, msg
        assert "DataConversionWarning('A column-vector y" \
               " was passed when a 1d array was expected" in msg
    assert_allclose(y_pred.ravel(), y_pred_2d.ravel())


@ignore_warnings
def check_classifiers_predictions(X, y, name, classifier_orig,
                                  api_only=False):
    classes = np.unique(y)
    classifier = clone(classifier_orig)
    if name == 'BernoulliNB':
        X = X > X.mean()
    set_random_state(classifier)

    classifier.fit(X, y)
    y_pred = classifier.predict(X)

    if hasattr(classifier, "decision_function"):
        decision = classifier.decision_function(X)
        assert isinstance(decision, np.ndarray)
        if len(classes) == 2:
            dec_pred = (decision.ravel() > 0).astype(int)
            dec_exp = classifier.classes_[dec_pred]
            assert_array_equal(dec_exp, y_pred,
                               err_msg="decision_function does not match "
                               "classifier for %r: expected '%s', got '%s'" %
                               (classifier, ", ".join(map(str, dec_exp)),
                                ", ".join(map(str, y_pred))))
        elif getattr(classifier, 'decision_function_shape', 'ovr') == 'ovr':
            decision_y = np.argmax(decision, axis=1).astype(int)
            y_exp = classifier.classes_[decision_y]
            assert_array_equal(y_exp, y_pred,
                               err_msg="decision_function does not match "
                               "classifier for %r: expected '%s', got '%s'" %
                               (classifier, ", ".join(map(str, y_exp)),
                                ", ".join(map(str, y_pred))))

    if name != "ComplementNB":
        # This is a pathological data set for ComplementNB.
        # For some specific cases 'ComplementNB' predicts less classes
        # than expected
        assert_array_equal(np.unique(y), np.unique(y_pred))
    assert_array_equal(classes, classifier.classes_,
                       err_msg="Unexpected classes_ attribute for %r: "
                       "expected '%s', got '%s'" %
                       (classifier, ", ".join(map(str, classes)),
                        ", ".join(map(str, classifier.classes_))))


def _choose_check_classifiers_labels(name, y, y_names):
    return y if name in ["LabelPropagation", "LabelSpreading"] else y_names


def check_classifiers_classes(name, classifier_orig, api_only=False):
    # Check that decision function > 0 => pos class
    # Also checks the classes_ attribute.
    X_multiclass, y_multiclass = make_blobs(n_samples=30, random_state=0,
                                            cluster_std=0.1)
    X_multiclass, y_multiclass = shuffle(X_multiclass, y_multiclass,
                                         random_state=7)
    X_multiclass = StandardScaler().fit_transform(X_multiclass)
    # We need to make sure that we have non negative data, for things
    # like NMF
    X_multiclass -= X_multiclass.min() - .1

    X_binary = X_multiclass[y_multiclass != 2]
    y_binary = y_multiclass[y_multiclass != 2]

    X_multiclass = _pairwise_estimator_convert_X(X_multiclass, classifier_orig)
    X_binary = _pairwise_estimator_convert_X(X_binary, classifier_orig)

    labels_multiclass = ["one", "two", "three"]
    labels_binary = ["one", "two"]

    y_names_multiclass = np.take(labels_multiclass, y_multiclass)
    y_names_binary = np.take(labels_binary, y_binary)

    problems = [(X_binary, y_binary, y_names_binary)]
    if not classifier_orig._get_tags()['binary_only']:
        problems.append((X_multiclass, y_multiclass, y_names_multiclass))

    for X, y, y_names in problems:
        for y_names_i in [y_names, y_names.astype('O')]:
            y_ = _choose_check_classifiers_labels(name, y, y_names_i)
            check_classifiers_predictions(X, y_, name, classifier_orig)

    labels_binary = [-1, 1]
    y_names_binary = np.take(labels_binary, y_binary)
    y_binary = _choose_check_classifiers_labels(name, y_binary, y_names_binary)
    check_classifiers_predictions(X_binary, y_binary, name, classifier_orig)


@ignore_warnings(category=FutureWarning)
def check_regressors_int(name, regressor_orig, api_only=False):
    # Check that regressors give same prediction when y is encoded as int or
    # float
    X, _ = _regression_dataset()
    X = _pairwise_estimator_convert_X(X[:50], regressor_orig)
    rnd = np.random.RandomState(0)
    y = rnd.randint(3, size=X.shape[0])
    y = _enforce_estimator_tags_y(regressor_orig, y)
    rnd = np.random.RandomState(0)
    # separate estimators to control random seeds
    regressor_1 = clone(regressor_orig)
    regressor_2 = clone(regressor_orig)
    set_random_state(regressor_1)
    set_random_state(regressor_2)

    if name in CROSS_DECOMPOSITION:
        y_ = np.vstack([y, 2 * y + rnd.randint(2, size=len(y))])
        y_ = y_.T
    else:
        y_ = y

    # fit
    regressor_1.fit(X, y_)
    pred1 = regressor_1.predict(X)
    regressor_2.fit(X, y_.astype(float))
    pred2 = regressor_2.predict(X)
    assert_allclose(pred1, pred2, atol=1e-2, err_msg=name)


@ignore_warnings(category=FutureWarning)
def check_regressors_train(name, regressor_orig, readonly_memmap=False,
                           X_dtype=np.float64, api_only=False):
    # Check that regressors:
    # - raise an error when X and y have different number of samples
    # - accept lists as input to fit
    # - predict n_samples predictions
    # - have a score > .5 on simple data
    X, y = _regression_dataset()
    X = X.astype(X_dtype)
    X = _pairwise_estimator_convert_X(X, regressor_orig)
    y = scale(y)  # X is already scaled
    regressor = clone(regressor_orig)
    y = _enforce_estimator_tags_y(regressor, y)
    if name in CROSS_DECOMPOSITION:
        rnd = np.random.RandomState(0)
        y_ = np.vstack([y, 2 * y + rnd.randint(2, size=len(y))])
        y_ = y_.T
    else:
        y_ = y

    if readonly_memmap:
        X, y, y_ = create_memmap_backed_data([X, y, y_])

    if not hasattr(regressor, 'alphas') and hasattr(regressor, 'alpha'):
        # linear regressors need to set alpha, but not generalized CV ones
        regressor.alpha = 0.01
    if name == 'PassiveAggressiveRegressor':
        regressor.C = 0.01

    # raises error on malformed input for fit
    with raises(
        ValueError,
        err_msg=f"The classifier {name} does not raise an error when "
        "incorrect/malformed input data for fit is passed. The number of "
        "training examples is not the same as the number of labels. Perhaps "
        "use check_X_y in fit.",
    ):
        regressor.fit(X, y[:-1])
    # fit
    set_random_state(regressor)
    regressor.fit(X, y_)
    regressor.fit(X.tolist(), y_.tolist())
    y_pred = regressor.predict(X)
    assert y_pred.shape == y_.shape

    # TODO: find out why PLS and CCA fail. RANSAC is random
    # and furthermore assumes the presence of outliers, hence
    # skipped
    if not regressor._get_tags()["poor_score"] and not api_only:
        assert regressor.score(X, y_) > 0.5


@ignore_warnings
def check_regressors_no_decision_function(name, regressor_orig,
                                          api_only=False):
    # check that regressors don't have a decision_function, predict_proba, or
    # predict_log_proba method.
    rng = np.random.RandomState(0)
    regressor = clone(regressor_orig)

    X = rng.normal(size=(10, 4))
    X = _pairwise_estimator_convert_X(X, regressor_orig)
    y = _enforce_estimator_tags_y(regressor, X[:, 0])

    regressor.fit(X, y)
    funcs = ["decision_function", "predict_proba", "predict_log_proba"]
    for func_name in funcs:
        assert not hasattr(regressor, func_name)


@ignore_warnings(category=FutureWarning)
def check_class_weight_classifiers(name, classifier_orig, api_only=False):
    # Make sure that classifiers take class_weight into account by creating a
    # very noisy balanced dataset. We make sure that passing a very imbalanced
    # class_weights helps recovering a good score.

    if classifier_orig._get_tags()['binary_only']:
        problems = [2]
    else:
        problems = [2, 3]

    for n_centers in problems:
        # create a very noisy dataset
        X, y = make_blobs(centers=n_centers, random_state=0, cluster_std=20)
        X_train, X_test, y_train, y_test = train_test_split(X, y, test_size=.5,
                                                            random_state=0)

        # can't use gram_if_pairwise() here, setting up gram matrix manually
        if _is_pairwise(classifier_orig):
            X_test = rbf_kernel(X_test, X_train)
            X_train = rbf_kernel(X_train, X_train)

        n_centers = len(np.unique(y_train))

        if n_centers == 2:
            class_weight = {0: 1000, 1: 0.0001}
        else:
            class_weight = {0: 1000, 1: 0.0001, 2: 0.0001}

        classifier = clone(classifier_orig).set_params(
            class_weight=class_weight)
        if hasattr(classifier, "n_iter"):
            classifier.set_params(n_iter=100)
        if hasattr(classifier, "max_iter"):
            classifier.set_params(max_iter=1000)
        if hasattr(classifier, "min_weight_fraction_leaf"):
            classifier.set_params(min_weight_fraction_leaf=0.01)
        if hasattr(classifier, "n_iter_no_change"):
            classifier.set_params(n_iter_no_change=20)

        set_random_state(classifier)
        classifier.fit(X_train, y_train)
        y_pred = classifier.predict(X_test)
        # XXX: Generally can use 0.89 here. On Windows, LinearSVC gets
        #      0.88 (Issue #9111)
        if not classifier_orig._get_tags()['poor_score']:
            assert np.mean(y_pred == 0) > 0.87


@ignore_warnings(category=FutureWarning)
def check_class_weight_balanced_classifiers(name, classifier_orig, X_train,
                                            y_train, X_test, y_test, weights,
                                            api_only=False):
    classifier = clone(classifier_orig)
    if hasattr(classifier, "n_iter"):
        classifier.set_params(n_iter=100)
    if hasattr(classifier, "max_iter"):
        classifier.set_params(max_iter=1000)

    set_random_state(classifier)
    classifier.fit(X_train, y_train)
    y_pred = classifier.predict(X_test)

    classifier.set_params(class_weight='balanced')
    classifier.fit(X_train, y_train)
    y_pred_balanced = classifier.predict(X_test)
    assert (f1_score(y_test, y_pred_balanced, average='weighted') >
            f1_score(y_test, y_pred, average='weighted'))


@ignore_warnings(category=FutureWarning)
def check_class_weight_balanced_linear_classifier(name, Classifier,
                                                  api_only=False):
    # Check that class_weight='balanced' is equivalent to manually passing
    # class proportions.
    # this is run on classes, not instances, though this should be changed
    X = np.array([[-1.0, -1.0], [-1.0, 0], [-.8, -1.0],
                  [1.0, 1.0], [1.0, 0.0]])
    y = np.array([1, 1, 1, -1, -1])

    classifier = Classifier()

    if hasattr(classifier, "n_iter"):
        # This is a very small dataset, default n_iter are likely to prevent
        # convergence
        classifier.set_params(n_iter=1000)
    if hasattr(classifier, "max_iter"):
        classifier.set_params(max_iter=1000)
    if hasattr(classifier, 'cv'):
        classifier.set_params(cv=3)
    set_random_state(classifier)

    # Let the model compute the class frequencies
    classifier.set_params(class_weight='balanced')
    coef_balanced = classifier.fit(X, y).coef_.copy()

    # Count each label occurrence to reweight manually
    n_samples = len(y)
    n_classes = float(len(np.unique(y)))

    class_weight = {1: n_samples / (np.sum(y == 1) * n_classes),
                    -1: n_samples / (np.sum(y == -1) * n_classes)}
    classifier.set_params(class_weight=class_weight)
    coef_manual = classifier.fit(X, y).coef_.copy()

    assert_allclose(coef_balanced, coef_manual,
                    err_msg="Classifier %s is not computing"
                    " class_weight=balanced properly."
                    % name)


@ignore_warnings(category=FutureWarning)
def check_estimators_overwrite_params(name, estimator_orig, api_only=False):
    # Check that calling fit does not alter the output of get_params
    X, y = make_blobs(random_state=0, n_samples=21)
    # some want non-negative input
    X -= X.min()
    X = _pairwise_estimator_convert_X(X, estimator_orig, kernel=rbf_kernel)
    estimator = clone(estimator_orig)
    y = _enforce_estimator_tags_y(estimator, y)

    set_random_state(estimator)

    # Make a physical copy of the original estimator parameters before fitting.
    params = estimator.get_params()
    original_params = deepcopy(params)

    # Fit the model
    estimator.fit(X, y)

    # Compare the state of the model parameters with the original parameters
    new_params = estimator.get_params()
    for param_name, original_value in original_params.items():
        new_value = new_params[param_name]

        # We should never change or mutate the internal state of input
        # parameters by default. To check this we use the joblib.hash function
        # that introspects recursively any subobjects to compute a checksum.
        # The only exception to this rule of immutable constructor parameters
        # is possible RandomState instance but in this check we explicitly
        # fixed the random_state params recursively to be integer seeds.
        assert joblib.hash(new_value) == joblib.hash(original_value), (
            "Estimator %s should not change or mutate "
            " the parameter %s from %s to %s during fit."
            % (name, param_name, original_value, new_value))


@ignore_warnings(category=FutureWarning)
def check_no_attributes_set_in_init(name, estimator_orig, api_only=False):
    # Check that:
    # - init does not set any attribute apart from the parameters
    # - all parameters of init are set as attributes
    estimator = clone(estimator_orig)
    if hasattr(type(estimator).__init__, "deprecated_original"):
        return

    init_params = _get_args(type(estimator).__init__)
    if IS_PYPY:
        # __init__ signature has additional objects in PyPy
        for key in ['obj']:
            if key in init_params:
                init_params.remove(key)
    parents_init_params = [param for params_parent in
                           (_get_args(parent) for parent in
                            type(estimator).__mro__)
                           for param in params_parent]

    # Test for no setting apart from parameters during init
    invalid_attr = (set(vars(estimator)) - set(init_params)
                    - set(parents_init_params))
    assert not invalid_attr, (
            "Estimator %s should not set any attribute apart"
            " from parameters during init. Found attributes %s."
            % (name, sorted(invalid_attr)))
    # Ensure that each parameter is set in init
    invalid_attr = set(init_params) - set(vars(estimator)) - {"self"}
    assert not invalid_attr, (
            "Estimator %s should store all parameters"
            " as an attribute during init. Did not find "
            "attributes %s."
            % (name, sorted(invalid_attr)))


@ignore_warnings(category=FutureWarning)
def check_sparsify_coefficients(name, estimator_orig, api_only=False):
    # Check that sparsified coefs produce the same predictions as the
    # originals coefs
    X = np.array([[-2, -1], [-1, -1], [-1, -2], [1, 1], [1, 2], [2, 1],
                  [-1, -2], [2, 2], [-2, -2]])
    y = np.array([1, 1, 1, 2, 2, 2, 3, 3, 3])
    y = _enforce_estimator_tags_y(estimator_orig, y)
    est = clone(estimator_orig)

    est.fit(X, y)
    pred_orig = est.predict(X)

    # test sparsify with dense inputs
    est.sparsify()
    assert sparse.issparse(est.coef_)
    pred = est.predict(X)
    assert_array_equal(pred, pred_orig)

    # pickle and unpickle with sparse coef_
    est = pickle.loads(pickle.dumps(est))
    assert sparse.issparse(est.coef_)
    pred = est.predict(X)
    assert_array_equal(pred, pred_orig)


@ignore_warnings(category=FutureWarning)
def check_classifier_data_not_an_array(name, estimator_orig, api_only=False):
    # Check that estimator yields same predictions whether an array was passed
    # or not
    X = np.array([[3, 0], [0, 1], [0, 2], [1, 1], [1, 2], [2, 1],
                  [0, 3], [1, 0], [2, 0], [4, 4], [2, 3], [3, 2]])
    X = _pairwise_estimator_convert_X(X, estimator_orig)
    y = np.array([1, 1, 1, 2, 2, 2, 1, 1, 1, 2, 2, 2])
    y = _enforce_estimator_tags_y(estimator_orig, y)
    for obj_type in ["NotAnArray", "PandasDataframe"]:
        check_estimators_data_not_an_array(name, estimator_orig, X, y,
                                           obj_type)


@ignore_warnings(category=FutureWarning)
def check_regressor_data_not_an_array(name, estimator_orig, api_only=False):
    # Check that estimator yields same predictions whether an array was passed
    # or not
    X, y = _regression_dataset()
    X = _pairwise_estimator_convert_X(X, estimator_orig)
    y = _enforce_estimator_tags_y(estimator_orig, y)
    for obj_type in ["NotAnArray", "PandasDataframe"]:
        check_estimators_data_not_an_array(name, estimator_orig, X, y,
                                           obj_type)


@ignore_warnings(category=FutureWarning)
def check_estimators_data_not_an_array(name, estimator_orig, X, y, obj_type,
                                       api_only=False):
    if name in CROSS_DECOMPOSITION:
        raise SkipTest("Skipping check_estimators_data_not_an_array "
                       "for cross decomposition module as estimators "
                       "are not deterministic.")
    # separate estimators to control random seeds
    estimator_1 = clone(estimator_orig)
    estimator_2 = clone(estimator_orig)
    set_random_state(estimator_1)
    set_random_state(estimator_2)

    if obj_type not in ["NotAnArray", 'PandasDataframe']:
        raise ValueError("Data type {0} not supported".format(obj_type))

    if obj_type == "NotAnArray":
        y_ = _NotAnArray(np.asarray(y))
        X_ = _NotAnArray(np.asarray(X))
    else:
        # Here pandas objects (Series and DataFrame) are tested explicitly
        # because some estimators may handle them (especially their indexing)
        # specially.
        try:
            import pandas as pd
            y_ = np.asarray(y)
            if y_.ndim == 1:
                y_ = pd.Series(y_)
            else:
                y_ = pd.DataFrame(y_)
            X_ = pd.DataFrame(np.asarray(X))

        except ImportError:
            raise SkipTest("pandas is not installed: not checking estimators "
                           "for pandas objects.")

    # fit
    estimator_1.fit(X_, y_)
    pred1 = estimator_1.predict(X_)
    estimator_2.fit(X, y)
    pred2 = estimator_2.predict(X)
    assert_allclose(pred1, pred2, atol=1e-2, err_msg=name)


def check_parameters_default_constructible(name, Estimator, api_only=False):
    # Check that the estimator's default parameters are immutable (sort of).
    # Also check that get_params returns exactly the default parameters values
    # on an unfitted estimator

    Estimator = Estimator.__class__

    with ignore_warnings(category=FutureWarning):
        estimator = _construct_instance(Estimator)
        # test cloning
        clone(estimator)
        # test __repr__
        repr(estimator)
        # test that set_params returns self
        assert estimator.set_params() is estimator

        # test if init does nothing but set parameters
        # this is important for grid_search etc.
        # We get the default parameters from init and then
        # compare these against the actual values of the attributes.

        # this comes from getattr. Gets rid of deprecation decorator.
        init = getattr(estimator.__init__, 'deprecated_original',
                       estimator.__init__)

        try:
            def param_filter(p):
                """Identify hyper parameters of an estimator."""
                return (p.name != 'self' and
                        p.kind != p.VAR_KEYWORD and
                        p.kind != p.VAR_POSITIONAL)

            init_params = [p for p in signature(init).parameters.values()
                           if param_filter(p)]

        except (TypeError, ValueError):
            # init is not a python function.
            # true for mixins
            return
        params = estimator.get_params()
        # they can need a non-default argument
        init_params = init_params[len(getattr(
            estimator, '_required_parameters', [])):]

        for init_param in init_params:
            assert init_param.default != init_param.empty, (
                "parameter %s for %s has no default value"
                % (init_param.name, type(estimator).__name__))
            allowed_types = {
                str,
                int,
                float,
                bool,
                tuple,
                type(None),
                type,
                types.FunctionType,
                joblib.Memory,
            }
            # Any numpy numeric such as np.int32.
            allowed_types.update(np.core.numerictypes.allTypes.values())
            assert type(init_param.default) in allowed_types, (
                    f"Parameter '{init_param.name}' of estimator "
                    f"'{Estimator.__name__}' is of type "
                    f"{type(init_param.default).__name__} which is not "
                    f"allowed. All init parameters have to be immutable to "
                    f"make cloning possible. Therefore we restrict the set of "
                    f"legal types to "
                    f"{set(type.__name__ for type in allowed_types)}."
            )
            if init_param.name not in params.keys():
                # deprecated parameter, not in get_params
                assert init_param.default is None, (
                    f"Estimator parameter '{init_param.name}' of estimator "
                    f"'{Estimator.__name__}' is not returned by get_params. "
                    f"If it is deprecated, set its default value to None."
                )
                continue

            param_value = params[init_param.name]
            if isinstance(param_value, np.ndarray):
                assert_array_equal(param_value, init_param.default)
            else:
                failure_text = (
                    f"Parameter {init_param.name} was mutated on init. All "
                    f"parameters must be stored unchanged."
                )
                if is_scalar_nan(param_value):
                    # Allows to set default parameters to np.nan
                    assert param_value is init_param.default, failure_text
                else:
                    assert param_value == init_param.default, failure_text


def _enforce_estimator_tags_y(estimator, y):
    # Estimators with a `requires_positive_y` tag only accept strictly positive
    # data
    if estimator._get_tags()["requires_positive_y"]:
        # Create strictly positive y. The minimal increment above 0 is 1, as
        # y could be of integer dtype.
        y += 1 + abs(y.min())
    # Estimators with a `binary_only` tag only accept up to two unique y values
    if estimator._get_tags()["binary_only"] and y.size > 0:
        y = np.where(y == y.flat[0], y, y.flat[0] + 1)
    # Estimators in mono_output_task_error raise ValueError if y is of 1-D
    # Convert into a 2-D y for those estimators.
    if estimator._get_tags()["multioutput_only"]:
        return np.reshape(y, (-1, 1))
    return y


def _enforce_estimator_tags_x(estimator, X):
    # Pairwise estimators only accept
    # X of shape (`n_samples`, `n_samples`)
    if _is_pairwise(estimator):
        X = X.dot(X.T)
    # Estimators with `1darray` in `X_types` tag only accept
    # X of shape (`n_samples`,)
    if '1darray' in estimator._get_tags()['X_types']:
        X = X[:, 0]
    # Estimators with a `requires_positive_X` tag only accept
    # strictly positive data
    if estimator._get_tags()['requires_positive_X']:
        X -= X.min()
    return X


@ignore_warnings(category=FutureWarning)
def check_non_transformer_estimators_n_iter(name, estimator_orig,
                                            api_only=False):
    # Test that estimators that are not transformers with a parameter
    # max_iter, return the attribute of n_iter_ at least 1.

    # These models are dependent on external solvers like
    # libsvm and accessing the iter parameter is non-trivial.
    not_run_check_n_iter = ['Ridge', 'SVR', 'NuSVR', 'NuSVC',
                            'RidgeClassifier', 'SVC', 'RandomizedLasso',
                            'LogisticRegressionCV', 'LinearSVC',
                            'LogisticRegression']

    # Tested in test_transformer_n_iter
    not_run_check_n_iter += CROSS_DECOMPOSITION
    if name in not_run_check_n_iter:
        return

    # LassoLars stops early for the default alpha=1.0 the iris dataset.
    if name == 'LassoLars':
        estimator = clone(estimator_orig).set_params(alpha=0.)
    else:
        estimator = clone(estimator_orig)
    if hasattr(estimator, 'max_iter'):
        iris = load_iris()
        X, y_ = iris.data, iris.target
        y_ = _enforce_estimator_tags_y(estimator, y_)

        set_random_state(estimator, 0)

        estimator.fit(X, y_)

        assert estimator.n_iter_ >= 1


@ignore_warnings(category=FutureWarning)
def check_transformer_n_iter(name, estimator_orig, api_only=False):
    # Test that transformers with a parameter max_iter, return the
    # attribute of n_iter_ at least 1.
    estimator = clone(estimator_orig)
    if hasattr(estimator, "max_iter"):
        if name in CROSS_DECOMPOSITION:
            # Check using default data
            X = [[0., 0., 1.], [1., 0., 0.], [2., 2., 2.], [2., 5., 4.]]
            y_ = [[0.1, -0.2], [0.9, 1.1], [0.1, -0.5], [0.3, -0.2]]

        else:
            X, y_ = make_blobs(n_samples=30, centers=[[0, 0, 0], [1, 1, 1]],
                               random_state=0, n_features=2, cluster_std=0.1)
            X -= X.min() - 0.1
        set_random_state(estimator, 0)
        estimator.fit(X, y_)

        # These return a n_iter per component.
        if name in CROSS_DECOMPOSITION:
            for iter_ in estimator.n_iter_:
                assert iter_ >= 1
        else:
            assert estimator.n_iter_ >= 1


@ignore_warnings(category=FutureWarning)
def check_get_params_invariance(name, estimator_orig, api_only=False):
    # Checks that get_params(deep=False) is a subset of get_params(deep=True)
    e = clone(estimator_orig)

    shallow_params = e.get_params(deep=False)
    deep_params = e.get_params(deep=True)

    assert all(item in deep_params.items() for item in
               shallow_params.items())


@ignore_warnings(category=FutureWarning)
def check_set_params(name, estimator_orig, api_only=False):
    # Check that get_params() returns the same thing
    # before and after set_params() with some fuzz
    estimator = clone(estimator_orig)

    orig_params = estimator.get_params(deep=False)
    msg = "get_params result does not match what was passed to set_params"

    estimator.set_params(**orig_params)
    curr_params = estimator.get_params(deep=False)
    assert set(orig_params.keys()) == set(curr_params.keys()), msg
    for k, v in curr_params.items():
        assert orig_params[k] is v, msg

    # some fuzz values
    test_values = [-np.inf, np.inf, None]

    test_params = deepcopy(orig_params)
    for param_name in orig_params.keys():
        default_value = orig_params[param_name]
        for value in test_values:
            test_params[param_name] = value
            try:
                estimator.set_params(**test_params)
            except (TypeError, ValueError) as e:
                e_type = e.__class__.__name__
                # Exception occurred, possibly parameter validation
                warnings.warn("{0} occurred during set_params of param {1} on "
                              "{2}. It is recommended to delay parameter "
                              "validation until fit.".format(e_type,
                                                             param_name,
                                                             name))

                change_warning_msg = "Estimator's parameters changed after " \
                                     "set_params raised {}".format(e_type)
                params_before_exception = curr_params
                curr_params = estimator.get_params(deep=False)
                try:
                    assert (set(params_before_exception.keys()) ==
                            set(curr_params.keys()))
                    for k, v in curr_params.items():
                        assert params_before_exception[k] is v
                except AssertionError:
                    warnings.warn(change_warning_msg)
            else:
                curr_params = estimator.get_params(deep=False)
                assert (set(test_params.keys()) ==
                        set(curr_params.keys())), msg
                for k, v in curr_params.items():
                    assert test_params[k] is v, msg
        test_params[param_name] = default_value


@ignore_warnings(category=FutureWarning)
def check_classifiers_regression_target(name, estimator_orig,
                                        api_only=False):
    # Check if classifier throws an exception when fed regression targets

    X, y = _regression_dataset()

    X = X + 1 + abs(X.min(axis=0))  # be sure that X is non-negative
    e = clone(estimator_orig)
    match = None if api_only else "Unknown label type: "
    if not e._get_tags()["no_validation"]:
        with raises(ValueError, match=match):
            e.fit(X, y)


@ignore_warnings(category=FutureWarning)
def check_decision_proba_consistency(name, estimator_orig, api_only=False):
    # Check whether an estimator having both decision_function and
    # predict_proba methods has outputs with perfect rank correlation.

    centers = [(2, 2), (4, 4)]
    X, y = make_blobs(n_samples=100, random_state=0, n_features=4,
                      centers=centers, cluster_std=1.0, shuffle=True)
    X_test = np.random.randn(20, 2) + 4
    estimator = clone(estimator_orig)

    if (hasattr(estimator, "decision_function") and
            hasattr(estimator, "predict_proba")):

        estimator.fit(X, y)
        # Since the link function from decision_function() to predict_proba()
        # is sometimes not precise enough (typically expit), we round to the
        # 10th decimal to avoid numerical issues.
        a = estimator.predict_proba(X_test)[:, 1].round(decimals=10)
        b = estimator.decision_function(X_test).round(decimals=10)
        assert_array_equal(rankdata(a), rankdata(b))


def check_outliers_fit_predict(name, estimator_orig, api_only=False):
    # Check fit_predict for outlier detectors.

    n_samples = 300
    X, _ = make_blobs(n_samples=n_samples, random_state=0)
    X = shuffle(X, random_state=7)
    n_samples, n_features = X.shape
    estimator = clone(estimator_orig)

    set_random_state(estimator)

    y_pred = estimator.fit_predict(X)
    assert y_pred.shape == (n_samples,)
    assert y_pred.dtype.kind == 'i'
    assert_array_equal(np.unique(y_pred), np.array([-1, 1]))

    # check fit_predict = fit.predict when the estimator has both a predict and
    # a fit_predict method. recall that it is already assumed here that the
    # estimator has a fit_predict method
    if hasattr(estimator, 'predict'):
        y_pred_2 = estimator.fit(X).predict(X)
        assert_array_equal(y_pred, y_pred_2)

    if hasattr(estimator, "contamination") and not api_only:
        # proportion of outliers equal to contamination parameter when not
        # set to 'auto'
        expected_outliers = 30
        contamination = float(expected_outliers)/n_samples
        estimator.set_params(contamination=contamination)
        y_pred = estimator.fit_predict(X)

        num_outliers = np.sum(y_pred != 1)
        # num_outliers should be equal to expected_outliers unless
        # there are ties in the decision_function values. this can
        # only be tested for estimators with a decision_function
        # method
        if (num_outliers != expected_outliers and
                hasattr(estimator, 'decision_function')):
            decision = estimator.decision_function(X)
            check_outlier_corruption(num_outliers, expected_outliers, decision)

        # raises error when contamination is a scalar and not in [0,1]
        for contamination in [-0.5, 2.3]:
            estimator.set_params(contamination=contamination)
            with raises(ValueError):
                estimator.fit_predict(X)


def check_fit_non_negative(name, estimator_orig, api_only=False):
    # Check that proper error is raised for non-negative X
    # when tag requires_positive_X is present
    X = np.array([[-1., 1], [-1., 1]])
    y = np.array([1, 2])
    estimator = clone(estimator_orig)
    match = None if api_only else "Negative values in data passed to"
    with raises(ValueError, match=match):
        estimator.fit(X, y)


def check_fit_idempotent(name, estimator_orig, api_only=False):
    # Check that est.fit(X) is the same as est.fit(X).fit(X). Ideally we would
    # check that the estimated parameters during training (e.g. coefs_) are
    # the same, but having a universal comparison function for those
    # attributes is difficult and full of edge cases. So instead we check that
    # predict(), predict_proba(), decision_function() and transform() return
    # the same results.

    check_methods = ["predict", "transform", "decision_function",
                     "predict_proba"]
    rng = np.random.RandomState(0)

    estimator = clone(estimator_orig)
    set_random_state(estimator)
    if 'warm_start' in estimator.get_params().keys():
        estimator.set_params(warm_start=False)

    n_samples = 100
    X = rng.normal(loc=100, size=(n_samples, 2))
    X = _pairwise_estimator_convert_X(X, estimator)
    if is_regressor(estimator_orig):
        y = rng.normal(size=n_samples)
    else:
        y = rng.randint(low=0, high=2, size=n_samples)
    y = _enforce_estimator_tags_y(estimator, y)

    train, test = next(ShuffleSplit(test_size=.2, random_state=rng).split(X))
    X_train, y_train = _safe_split(estimator, X, y, train)
    X_test, y_test = _safe_split(estimator, X, y, test, train)

    # Fit for the first time
    estimator.fit(X_train, y_train)

    result = {method: getattr(estimator, method)(X_test)
              for method in check_methods
              if hasattr(estimator, method)}

    # Fit again
    set_random_state(estimator)
    estimator.fit(X_train, y_train)

    for method in check_methods:
        if hasattr(estimator, method):
            new_result = getattr(estimator, method)(X_test)
            if np.issubdtype(new_result.dtype, np.floating):
                tol = 2*np.finfo(new_result.dtype).eps
            else:
                tol = 2*np.finfo(np.float64).eps
            assert_allclose_dense_sparse(
                result[method], new_result,
                atol=max(tol, 1e-9), rtol=max(tol, 1e-7),
                err_msg="Idempotency check failed for method {}".format(method)
            )


def check_n_features_in(name, estimator_orig, api_only=False):
    # Make sure that n_features_in_ attribute doesn't exist until fit is
    # called, and that its value is correct.

    rng = np.random.RandomState(0)

    estimator = clone(estimator_orig)
    set_random_state(estimator)
    if 'warm_start' in estimator.get_params():
        estimator.set_params(warm_start=False)

    n_samples = 100
    X = rng.normal(loc=100, size=(n_samples, 2))
    X = _pairwise_estimator_convert_X(X, estimator)
    if is_regressor(estimator_orig):
        y = rng.normal(size=n_samples)
    else:
        y = rng.randint(low=0, high=2, size=n_samples)
    y = _enforce_estimator_tags_y(estimator, y)

    assert not hasattr(estimator, 'n_features_in_')
    estimator.fit(X, y)
    if hasattr(estimator, 'n_features_in_'):
        assert estimator.n_features_in_ == X.shape[1]
    else:
        warnings.warn(
            "As of scikit-learn 0.23, estimators should expose a "
            "n_features_in_ attribute, unless the 'no_validation' tag is "
            "True. This attribute should be equal to the number of features "
            "passed to the fit method. "
            "An error will be raised from version 0.25 when calling "
            "check_estimator(). "
            "See SLEP010: "
            "https://scikit-learn-enhancement-proposals.readthedocs.io/en/latest/slep010/proposal.html",  # noqa
            FutureWarning
        )


def check_requires_y_none(name, estimator_orig, api_only=False):
    # Make sure that an estimator with requires_y=True fails gracefully when
    # given y=None

    rng = np.random.RandomState(0)

    estimator = clone(estimator_orig)
    set_random_state(estimator)

    n_samples = 100
    X = rng.normal(loc=100, size=(n_samples, 2))
    X = _pairwise_estimator_convert_X(X, estimator)

    warning_msg = ("As of scikit-learn 0.23, estimators should have a "
                   "'requires_y' tag set to the appropriate value. "
                   "The default value of the tag is False. "
                   "An error will be raised from version 0.25 when calling "
                   "check_estimator() if the tag isn't properly set.")

    expected_err_msgs = (
        "requires y to be passed, but the target y is None",
        "Expected array-like (array or non-string sequence), got None",
        "y should be a 1d array"
    )

    try:
        estimator.fit(X, None)
    except ValueError as ve:
        if not any(msg in str(ve) for msg in expected_err_msgs):
            warnings.warn(warning_msg, FutureWarning)


def check_n_features_in_after_fitting(name, estimator_orig, api_only=False):
    # Make sure that n_features_in are checked after fitting
    tags = estimator_orig._get_tags()

    if "2darray" not in tags["X_types"] or tags["no_validation"]:
        return

    rng = np.random.RandomState(0)

    estimator = clone(estimator_orig)
    set_random_state(estimator)
    if 'warm_start' in estimator.get_params():
        estimator.set_params(warm_start=False)

    n_samples = 100
    X = rng.normal(loc=100, size=(n_samples, 2))
    X = _pairwise_estimator_convert_X(X, estimator)
    if is_regressor(estimator):
        y = rng.normal(size=n_samples)
    else:
        y = rng.randint(low=0, high=2, size=n_samples)
    y = _enforce_estimator_tags_y(estimator, y)

    estimator.fit(X, y)
    assert estimator.n_features_in_ == X.shape[1]

    # check methods will check n_features_in_
    check_methods = ["predict", "transform", "decision_function",
                     "predict_proba"]
    X_bad = X[:, [1]]

    msg = (f"X has 1 features, but \\w+ is expecting {X.shape[1]} "
           "features as input")
    for method in check_methods:
        if not hasattr(estimator, method):
            continue
        with raises(ValueError, match=msg):
            getattr(estimator, method)(X_bad)

    # partial_fit will check in the second call
    if not hasattr(estimator, "partial_fit"):
        return

    estimator = clone(estimator_orig)
    if is_classifier(estimator):
        estimator.partial_fit(X, y, classes=np.unique(y))
    else:
        estimator.partial_fit(X, y)
    assert estimator.n_features_in_ == X.shape[1]

    with raises(ValueError, match=msg):
        estimator.partial_fit(X_bad, y)


# set of checks that do not check API-compatibility. They are ignored when
# api_only is True.
_NON_API_CHECKS = set([
    'check_estimator_sparse_data',
    'check_sample_weights_invariance',
    'check_complex_data',
    'check_methods_subset_invariance',
    'check_methods_sample_order_invariance',
    'check_fit2d_1sample',
    'check_fit2d_1featureucheck_estimators_dtypes',
    'check_estimators_dtypes',
    'check_transformer_preserve_dtypes',
    'check_estimators_nan_inf',
    'check_estimators_pickle',
    'check_clusterer_compute_labels_predict',
    'check_classifiers_one_label',
    'check_regressors_int',
    'check_class_weight_classifiers',
    'check_class_weight_balanced_linear_classifier',
    'check_sparsify_coefficients',
    'check_decision_proba_consistency',
])<|MERGE_RESOLUTION|>--- conflicted
+++ resolved
@@ -1559,19 +1559,13 @@
     X_zero_features = np.empty(0).reshape(12, 0)
     # the following y should be accepted by both classifiers and regressors
     # and ignored by unsupervised models
-<<<<<<< HEAD
-    y = _enforce_estimator_tags_y(e, np.array([1, 0, 1]))
-    msg = (r"0 feature\(s\) \(shape=\(3, 0\)\) while a minimum of \d* "
-           "is required.") if not api_only else None
-=======
     y = _enforce_estimator_tags_y(
         e, np.array([1, 0, 1, 0, 1, 0, 1, 0, 1, 0, 1, 0])
     )
     msg = (
         r"0 feature\(s\) \(shape=\(\d*, 0\)\) while a minimum of \d* "
         "is required."
-    )
->>>>>>> 5654da02
+    ) if not api_only else None
     with raises(ValueError, match=msg):
         e.fit(X_zero_features, y)
 
