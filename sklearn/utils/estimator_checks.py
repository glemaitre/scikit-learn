--- conflicted
+++ resolved
@@ -78,12 +78,8 @@
                 'RandomForestRegressor', 'Ridge', 'RidgeCV']
 
 ALLOW_NAN = ['Imputer', 'SimpleImputer', 'MICEImputer',
-<<<<<<< HEAD
              'MinMaxScaler', 'StandardScaler', 'PowerTransformer',
              'QuantileTransformer']
-=======
-             'MinMaxScaler', 'StandardScaler', 'QuantileTransformer']
->>>>>>> e5558934
 
 
 def _yield_non_meta_checks(name, estimator):
