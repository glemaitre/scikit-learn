--- conflicted
+++ resolved
@@ -1695,21 +1695,7 @@
         def transform(self, X):
             return X
 
-<<<<<<< HEAD
-    if name in ('FeatureUnion', 'Pipeline'):
-        e = estimator([('clf', T())])
-
-    elif name == 'ColumnTransformer':
-        e = estimator([('clf', T(), 'some_column')])
-
-    elif name in ('GridSearchCV', 'RandomizedSearchCV', 'SelectFromModel'):
-        return
-
-    else:
-        e = estimator()
-=======
     e = clone(estimator_orig)
->>>>>>> 440c77b3
 
     shallow_params = e.get_params(deep=False)
     deep_params = e.get_params(deep=True)
