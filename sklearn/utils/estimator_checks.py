--- conflicted
+++ resolved
@@ -710,15 +710,9 @@
         if _safe_tags(estimator, 'binary_only'):
             y = np.arange(n_samples) % 2
         else:
-<<<<<<< HEAD
             y = np.arange(n_samples) % 3
-        y = enforce_estimator_tags_y(estimator, y)
+        y = _enforce_estimator_tags_y(estimator, y)
         sample_weight = [3] * n_samples
-=======
-            y = np.arange(10) % 3
-        y = _enforce_estimator_tags_y(estimator, y)
-        sample_weight = [3] * 10
->>>>>>> ca9ceba5
         # Test that estimators don't raise any exception
         estimator.fit(X, y, sample_weight=sample_weight)
 
@@ -1853,13 +1847,8 @@
     if tags['binary_only']:
         y = np.arange(n_samples) % 2
     else:
-<<<<<<< HEAD
         y = np.arange(n_samples) % 3
-    y = enforce_estimator_tags_y(estimator_orig, y)
-=======
-        y = np.arange(10) % 3
     y = _enforce_estimator_tags_y(estimator_orig, y)
->>>>>>> ca9ceba5
     estimator = clone(estimator_orig)
     set_random_state(estimator)
     # fit
@@ -2287,13 +2276,8 @@
     X = np.array([[3, 0], [0, 1], [0, 2], [1, 1], [1, 2], [2, 1],
                   [0, 3], [1, 0], [2, 0], [4, 4], [2, 3], [3, 2]])
     X = pairwise_estimator_convert_X(X, estimator_orig)
-<<<<<<< HEAD
     y = [1, 1, 1, 2, 2, 2, 1, 1, 1, 2, 2, 2]
-    y = enforce_estimator_tags_y(estimator_orig, y)
-=======
-    y = [1, 1, 1, 2, 2, 2]
     y = _enforce_estimator_tags_y(estimator_orig, y)
->>>>>>> ca9ceba5
     check_estimators_data_not_an_array(name, estimator_orig, X, y)
 
 
