--- conflicted
+++ resolved
@@ -1515,7 +1515,6 @@
     X_zero_features = np.empty(0).reshape(12, 0)
     # the following y should be accepted by both classifiers and regressors
     # and ignored by unsupervised models
-<<<<<<< HEAD
     y = _enforce_estimator_tags_y(
         e, np.array([1, 0, 1, 0, 1, 0, 1, 0, 1, 0, 1, 0])
     )
@@ -1523,14 +1522,8 @@
         r"0 feature\(s\) \(shape=\(\d*, 0\)\) while a minimum of \d* "
         "is required."
     )
-    assert_raises_regex(ValueError, msg, e.fit, X_zero_features, y)
-=======
-    y = _enforce_estimator_tags_y(e, np.array([1, 0, 1]))
-    msg = (r"0 feature\(s\) \(shape=\(3, 0\)\) while a minimum of \d* "
-           "is required.")
     with raises(ValueError, match=msg):
         e.fit(X_zero_features, y)
->>>>>>> 0864c589
 
 
 @ignore_warnings(category=FutureWarning)
