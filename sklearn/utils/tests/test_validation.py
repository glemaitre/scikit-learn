"""Tests for input validation functions"""

import numbers
import warnings
import re

from tempfile import NamedTemporaryFile
from itertools import product
from operator import itemgetter

import pytest
from pytest import importorskip
import numpy as np
import scipy.sparse as sp

from sklearn.utils._testing import assert_no_warnings
from sklearn.utils._testing import ignore_warnings
from sklearn.utils._testing import SkipTest
from sklearn.utils._testing import assert_array_equal
from sklearn.utils._testing import assert_allclose_dense_sparse
from sklearn.utils._testing import assert_allclose
from sklearn.utils._testing import _convert_container
from sklearn.utils import as_float_array, check_array, check_symmetric
from sklearn.utils import check_X_y
from sklearn.utils import deprecated
from sklearn.utils._mocking import MockDataFrame
from sklearn.utils.fixes import parse_version
from sklearn.utils.estimator_checks import _NotAnArray
from sklearn.random_projection import _sparse_random_matrix
from sklearn.linear_model import ARDRegression
from sklearn.neighbors import KNeighborsClassifier
from sklearn.ensemble import RandomForestRegressor
from sklearn.svm import SVR
from sklearn.datasets import make_blobs
from sklearn.utils import _safe_indexing
from sklearn.utils.validation import (
    has_fit_parameter,
    check_is_fitted,
    check_consistent_length,
    assert_all_finite,
    check_memory,
    check_non_negative,
    _num_samples,
    check_scalar,
    _check_psd_eigenvalues,
    _check_y,
    _deprecate_positional_args,
    _check_sample_weight,
    _allclose_dense_sparse,
    _num_features,
    FLOAT_DTYPES,
    _get_feature_names,
    _check_feature_names_in,
    _check_fit_params,
)
from sklearn.base import BaseEstimator
import sklearn

from sklearn.exceptions import NotFittedError, PositiveSpectrumWarning

from sklearn.utils._testing import TempMemmap


# TODO: Remove np.matrix usage in 1.2
@pytest.mark.filterwarnings("ignore:np.matrix usage is deprecated in 1.0:FutureWarning")
@pytest.mark.filterwarnings("ignore:the matrix subclass:PendingDeprecationWarning")
def test_as_float_array():
    # Test function for as_float_array
    X = np.ones((3, 10), dtype=np.int32)
    X = X + np.arange(10, dtype=np.int32)
    X2 = as_float_array(X, copy=False)
    assert X2.dtype == np.float32
    # Another test
    X = X.astype(np.int64)
    X2 = as_float_array(X, copy=True)
    # Checking that the array wasn't overwritten
    assert as_float_array(X, copy=False) is not X
    assert X2.dtype == np.float64
    # Test int dtypes <= 32bit
    tested_dtypes = [bool, np.int8, np.int16, np.int32, np.uint8, np.uint16, np.uint32]
    for dtype in tested_dtypes:
        X = X.astype(dtype)
        X2 = as_float_array(X)
        assert X2.dtype == np.float32

    # Test object dtype
    X = X.astype(object)
    X2 = as_float_array(X, copy=True)
    assert X2.dtype == np.float64

    # Here, X is of the right type, it shouldn't be modified
    X = np.ones((3, 2), dtype=np.float32)
    assert as_float_array(X, copy=False) is X
    # Test that if X is fortran ordered it stays
    X = np.asfortranarray(X)
    assert np.isfortran(as_float_array(X, copy=True))

    # Test the copy parameter with some matrices
    matrices = [
        np.matrix(np.arange(5)),
        sp.csc_matrix(np.arange(5)).toarray(),
        _sparse_random_matrix(10, 10, density=0.10).toarray(),
    ]
    for M in matrices:
        N = as_float_array(M, copy=True)
        N[0, 0] = np.nan
        assert not np.isnan(M).any()


@pytest.mark.parametrize("X", [(np.random.random((10, 2))), (sp.rand(10, 2).tocsr())])
def test_as_float_array_nan(X):
    X[5, 0] = np.nan
    X[6, 1] = np.nan
    X_converted = as_float_array(X, force_all_finite="allow-nan")
    assert_allclose_dense_sparse(X_converted, X)


# TODO: Remove np.matrix usage in 1.2
@pytest.mark.filterwarnings("ignore:np.matrix usage is deprecated in 1.0:FutureWarning")
@pytest.mark.filterwarnings("ignore:the matrix subclass:PendingDeprecationWarning")
def test_np_matrix():
    # Confirm that input validation code does not return np.matrix
    X = np.arange(12).reshape(3, 4)

    assert not isinstance(as_float_array(X), np.matrix)
    assert not isinstance(as_float_array(np.matrix(X)), np.matrix)
    assert not isinstance(as_float_array(sp.csc_matrix(X)), np.matrix)


def test_memmap():
    # Confirm that input validation code doesn't copy memory mapped arrays

    asflt = lambda x: as_float_array(x, copy=False)

    with NamedTemporaryFile(prefix="sklearn-test") as tmp:
        M = np.memmap(tmp, shape=(10, 10), dtype=np.float32)
        M[:] = 0

        for f in (check_array, np.asarray, asflt):
            X = f(M)
            X[:] = 1
            assert_array_equal(X.ravel(), M.ravel())
            X[:] = 0


def test_ordering():
    # Check that ordering is enforced correctly by validation utilities.
    # We need to check each validation utility, because a 'copy' without
    # 'order=K' will kill the ordering.
    X = np.ones((10, 5))
    for A in X, X.T:
        for copy in (True, False):
            B = check_array(A, order="C", copy=copy)
            assert B.flags["C_CONTIGUOUS"]
            B = check_array(A, order="F", copy=copy)
            assert B.flags["F_CONTIGUOUS"]
            if copy:
                assert A is not B

    X = sp.csr_matrix(X)
    X.data = X.data[::-1]
    assert not X.data.flags["C_CONTIGUOUS"]


@pytest.mark.parametrize(
    "value, force_all_finite", [(np.inf, False), (np.nan, "allow-nan"), (np.nan, False)]
)
@pytest.mark.parametrize("retype", [np.asarray, sp.csr_matrix])
def test_check_array_force_all_finite_valid(value, force_all_finite, retype):
    X = retype(np.arange(4).reshape(2, 2).astype(float))
    X[0, 0] = value
    X_checked = check_array(X, force_all_finite=force_all_finite, accept_sparse=True)
    assert_allclose_dense_sparse(X, X_checked)


@pytest.mark.parametrize(
    "value, input_name, force_all_finite, match_msg",
    [
        (np.inf, "", True, "Input contains infinity"),
        (np.inf, "X", True, "Input X contains infinity"),
        (np.inf, "sample_weight", True, "Input sample_weight contains infinity"),
        (np.inf, "X", "allow-nan", "Input X contains infinity"),
        (np.nan, "", True, "Input contains NaN"),
        (np.nan, "X", True, "Input X contains NaN"),
        (np.nan, "y", True, "Input y contains NaN"),
        (
            np.nan,
            "",
            "allow-inf",
            'force_all_finite should be a bool or "allow-nan"',
        ),
        (np.nan, "", 1, "Input contains NaN"),
    ],
)
@pytest.mark.parametrize("retype", [np.asarray, sp.csr_matrix])
def test_check_array_force_all_finiteinvalid(
    value, input_name, force_all_finite, match_msg, retype
):
    X = retype(np.arange(4).reshape(2, 2).astype(np.float64))
    X[0, 0] = value
    with pytest.raises(ValueError, match=match_msg):
        check_array(
            X,
            input_name=input_name,
            force_all_finite=force_all_finite,
            accept_sparse=True,
        )


@pytest.mark.parametrize("input_name", ["X", "y", "sample_weight"])
@pytest.mark.parametrize("retype", [np.asarray, sp.csr_matrix])
def test_check_array_links_to_imputer_doc_only_for_X(input_name, retype):
    data = retype(np.arange(4).reshape(2, 2).astype(np.float64))
    data[0, 0] = np.nan
    estimator = SVR()
    extended_msg = (
        f"\n{estimator.__class__.__name__} does not accept missing values"
        " encoded as NaN natively. For supervised learning, you might want"
        " to consider sklearn.ensemble.HistGradientBoostingClassifier and Regressor"
        " which accept missing values encoded as NaNs natively."
        " Alternatively, it is possible to preprocess the"
        " data, for instance by using an imputer transformer in a pipeline"
        " or drop samples with missing values. See"
        " https://scikit-learn.org/stable/modules/impute.html"
    )

    with pytest.raises(ValueError, match=f"Input {input_name} contains NaN") as ctx:
        check_array(
            data,
            estimator=estimator,
            input_name=input_name,
            accept_sparse=True,
        )

    if input_name == "X":
        assert extended_msg in ctx.value.args[0]
    else:
        assert extended_msg not in ctx.value.args[0]

    if input_name == "X":
        # Veriy that _validate_data is automatically called with the right argument
        # to generate the same exception:
        with pytest.raises(ValueError, match=f"Input {input_name} contains NaN") as ctx:
            SVR().fit(data, np.ones(data.shape[0]))
        assert extended_msg in ctx.value.args[0]


def test_check_array_force_all_finite_object():
    X = np.array([["a", "b", np.nan]], dtype=object).T

    X_checked = check_array(X, dtype=None, force_all_finite="allow-nan")
    assert X is X_checked

    X_checked = check_array(X, dtype=None, force_all_finite=False)
    assert X is X_checked

    with pytest.raises(ValueError, match="Input contains NaN"):
        check_array(X, dtype=None, force_all_finite=True)


@pytest.mark.parametrize(
    "X, err_msg",
    [
        (
            np.array([[1, np.nan]]),
            "Input contains NaN.",
        ),
        (
            np.array([[1, np.nan]]),
            "Input contains NaN.",
        ),
        (
            np.array([[1, np.inf]]),
            "Input contains infinity or a value too large for.*int",
        ),
        (np.array([[1, np.nan]], dtype=object), "cannot convert float NaN to integer"),
    ],
)
@pytest.mark.parametrize("force_all_finite", [True, False])
def test_check_array_force_all_finite_object_unsafe_casting(
    X, err_msg, force_all_finite
):
    # casting a float array containing NaN or inf to int dtype should
    # raise an error irrespective of the force_all_finite parameter.
    with pytest.raises(ValueError, match=err_msg):
        check_array(X, dtype=int, force_all_finite=force_all_finite)


@ignore_warnings
def test_check_array():
    # accept_sparse == False
    # raise error on sparse inputs
    X = [[1, 2], [3, 4]]
    X_csr = sp.csr_matrix(X)
    with pytest.raises(TypeError):
        check_array(X_csr)

    # ensure_2d=False
    X_array = check_array([0, 1, 2], ensure_2d=False)
    assert X_array.ndim == 1
    # ensure_2d=True with 1d array
    with pytest.raises(ValueError, match="Expected 2D array, got 1D array instead"):
        check_array([0, 1, 2], ensure_2d=True)

    # ensure_2d=True with scalar array
    with pytest.raises(ValueError, match="Expected 2D array, got scalar array instead"):
        check_array(10, ensure_2d=True)

    # don't allow ndim > 3
    X_ndim = np.arange(8).reshape(2, 2, 2)
    with pytest.raises(ValueError):
        check_array(X_ndim)
    check_array(X_ndim, allow_nd=True)  # doesn't raise

    # dtype and order enforcement.
    X_C = np.arange(4).reshape(2, 2).copy("C")
    X_F = X_C.copy("F")
    X_int = X_C.astype(int)
    X_float = X_C.astype(float)
    Xs = [X_C, X_F, X_int, X_float]
    dtypes = [np.int32, int, float, np.float32, None, bool, object]
    orders = ["C", "F", None]
    copys = [True, False]

    for X, dtype, order, copy in product(Xs, dtypes, orders, copys):
        X_checked = check_array(X, dtype=dtype, order=order, copy=copy)
        if dtype is not None:
            assert X_checked.dtype == dtype
        else:
            assert X_checked.dtype == X.dtype
        if order == "C":
            assert X_checked.flags["C_CONTIGUOUS"]
            assert not X_checked.flags["F_CONTIGUOUS"]
        elif order == "F":
            assert X_checked.flags["F_CONTIGUOUS"]
            assert not X_checked.flags["C_CONTIGUOUS"]
        if copy:
            assert X is not X_checked
        else:
            # doesn't copy if it was already good
            if (
                X.dtype == X_checked.dtype
                and X_checked.flags["C_CONTIGUOUS"] == X.flags["C_CONTIGUOUS"]
                and X_checked.flags["F_CONTIGUOUS"] == X.flags["F_CONTIGUOUS"]
            ):
                assert X is X_checked

    # allowed sparse != None
    X_csc = sp.csc_matrix(X_C)
    X_coo = X_csc.tocoo()
    X_dok = X_csc.todok()
    X_int = X_csc.astype(int)
    X_float = X_csc.astype(float)

    Xs = [X_csc, X_coo, X_dok, X_int, X_float]
    accept_sparses = [["csr", "coo"], ["coo", "dok"]]
    for X, dtype, accept_sparse, copy in product(Xs, dtypes, accept_sparses, copys):
        with warnings.catch_warnings(record=True) as w:
            X_checked = check_array(
                X, dtype=dtype, accept_sparse=accept_sparse, copy=copy
            )
        if (dtype is object or sp.isspmatrix_dok(X)) and len(w):
            # XXX unreached code as of v0.22
            message = str(w[0].message)
            messages = [
                "object dtype is not supported by sparse matrices",
                "Can't check dok sparse matrix for nan or inf.",
            ]
            assert message in messages
        else:
            assert len(w) == 0
        if dtype is not None:
            assert X_checked.dtype == dtype
        else:
            assert X_checked.dtype == X.dtype
        if X.format in accept_sparse:
            # no change if allowed
            assert X.format == X_checked.format
        else:
            # got converted
            assert X_checked.format == accept_sparse[0]
        if copy:
            assert X is not X_checked
        else:
            # doesn't copy if it was already good
            if X.dtype == X_checked.dtype and X.format == X_checked.format:
                assert X is X_checked

    # other input formats
    # convert lists to arrays
    X_dense = check_array([[1, 2], [3, 4]])
    assert isinstance(X_dense, np.ndarray)
    # raise on too deep lists
    with pytest.raises(ValueError):
        check_array(X_ndim.tolist())
    check_array(X_ndim.tolist(), allow_nd=True)  # doesn't raise

    # convert weird stuff to arrays
    X_no_array = _NotAnArray(X_dense)
    result = check_array(X_no_array)
    assert isinstance(result, np.ndarray)


# TODO: Check for error in 1.1 when implicit conversion is removed
@pytest.mark.parametrize(
    "X",
    [
        [["1", "2"], ["3", "4"]],
        np.array([["1", "2"], ["3", "4"]], dtype="U"),
        np.array([["1", "2"], ["3", "4"]], dtype="S"),
        [[b"1", b"2"], [b"3", b"4"]],
        np.array([[b"1", b"2"], [b"3", b"4"]], dtype="V1"),
    ],
)
def test_check_array_numeric_warns(X):
    """Test that check_array warns when it converts a bytes/string into a
    float."""
    expected_msg = (
        r"Arrays of bytes/strings is being converted to decimal .*"
        r"deprecated in 0.24 and will be removed in 1.1"
    )
    with pytest.warns(FutureWarning, match=expected_msg):
        check_array(X, dtype="numeric")


# TODO: remove in 1.1
@ignore_warnings(category=FutureWarning)
@pytest.mark.parametrize(
    "X",
    [
        [["11", "12"], ["13", "xx"]],
        np.array([["11", "12"], ["13", "xx"]], dtype="U"),
        np.array([["11", "12"], ["13", "xx"]], dtype="S"),
        [[b"a", b"b"], [b"c", b"d"]],
    ],
)
def test_check_array_dtype_numeric_errors(X):
    """Error when string-ike array can not be converted"""
    expected_warn_msg = "Unable to convert array of bytes/strings"
    with pytest.raises(ValueError, match=expected_warn_msg):
        check_array(X, dtype="numeric")


@pytest.mark.parametrize(
    "pd_dtype", ["Int8", "Int16", "UInt8", "UInt16", "Float32", "Float64"]
)
@pytest.mark.parametrize(
    "dtype, expected_dtype",
    [
        ([np.float32, np.float64], np.float32),
        (np.float64, np.float64),
        ("numeric", np.float64),
    ],
)
def test_check_array_pandas_na_support(pd_dtype, dtype, expected_dtype):
    # Test pandas numerical extension arrays with pd.NA
    pd = pytest.importorskip("pandas")

    if pd_dtype in {"Float32", "Float64"}:
        # Extension dtypes with Floats was added in 1.2
        pd = pytest.importorskip("pandas", minversion="1.2")

    X_np = np.array(
        [[1, 2, 3, np.nan, np.nan], [np.nan, np.nan, 8, 4, 6], [1, 2, 3, 4, 5]]
    ).T

    # Creates dataframe with numerical extension arrays with pd.NA
    X = pd.DataFrame(X_np, dtype=pd_dtype, columns=["a", "b", "c"])
    # column c has no nans
    X["c"] = X["c"].astype("float")
    X_checked = check_array(X, force_all_finite="allow-nan", dtype=dtype)
    assert_allclose(X_checked, X_np)
    assert X_checked.dtype == expected_dtype

    X_checked = check_array(X, force_all_finite=False, dtype=dtype)
    assert_allclose(X_checked, X_np)
    assert X_checked.dtype == expected_dtype

    msg = "Input contains NaN"
    with pytest.raises(ValueError, match=msg):
        check_array(X, force_all_finite=True)


# TODO: remove test in 1.1 once this behavior is deprecated
def test_check_array_pandas_dtype_object_conversion():
    # test that data-frame like objects with dtype object
    # get converted
    X = np.array([[1, 2, 3], [4, 5, 6], [7, 8, 9]], dtype=object)
    X_df = MockDataFrame(X)
    with pytest.warns(FutureWarning):
        assert check_array(X_df).dtype.kind == "f"
    with pytest.warns(FutureWarning):
        assert check_array(X_df, ensure_2d=False).dtype.kind == "f"
    # smoke-test against dataframes with column named "dtype"
    X_df.dtype = "Hans"
    with pytest.warns(FutureWarning):
        assert check_array(X_df, ensure_2d=False).dtype.kind == "f"


def test_check_array_pandas_dtype_casting():
    # test that data-frames with homogeneous dtype are not upcast
    pd = pytest.importorskip("pandas")
    X = np.array([[1, 2, 3], [4, 5, 6], [7, 8, 9]], dtype=np.float32)
    X_df = pd.DataFrame(X)
    assert check_array(X_df).dtype == np.float32
    assert check_array(X_df, dtype=FLOAT_DTYPES).dtype == np.float32

    X_df.iloc[:, 0] = X_df.iloc[:, 0].astype(np.float16)
    assert_array_equal(X_df.dtypes, (np.float16, np.float32, np.float32))
    assert check_array(X_df).dtype == np.float32
    assert check_array(X_df, dtype=FLOAT_DTYPES).dtype == np.float32

    X_df.iloc[:, 1] = X_df.iloc[:, 1].astype(np.int16)
    # float16, int16, float32 casts to float32
    assert check_array(X_df).dtype == np.float32
    assert check_array(X_df, dtype=FLOAT_DTYPES).dtype == np.float32

    X_df.iloc[:, 2] = X_df.iloc[:, 2].astype(np.float16)
    # float16, int16, float16 casts to float32
    assert check_array(X_df).dtype == np.float32
    assert check_array(X_df, dtype=FLOAT_DTYPES).dtype == np.float32

    X_df = X_df.astype(np.int16)
    assert check_array(X_df).dtype == np.int16
    # we're not using upcasting rules for determining
    # the target type yet, so we cast to the default of float64
    assert check_array(X_df, dtype=FLOAT_DTYPES).dtype == np.float64

    # check that we handle pandas dtypes in a semi-reasonable way
    # this is actually tricky because we can't really know that this
    # should be integer ahead of converting it.
    cat_df = pd.DataFrame({"cat_col": pd.Categorical([1, 2, 3])})
    assert check_array(cat_df).dtype == np.int64
    assert check_array(cat_df, dtype=FLOAT_DTYPES).dtype == np.float64


def test_check_array_on_mock_dataframe():
    arr = np.array([[0.2, 0.7], [0.6, 0.5], [0.4, 0.1], [0.7, 0.2]])
    mock_df = MockDataFrame(arr)
    checked_arr = check_array(mock_df)
    assert checked_arr.dtype == arr.dtype
    checked_arr = check_array(mock_df, dtype=np.float32)
    assert checked_arr.dtype == np.dtype(np.float32)


def test_check_array_dtype_stability():
    # test that lists with ints don't get converted to floats
    X = [[1, 2, 3], [4, 5, 6], [7, 8, 9]]
    assert check_array(X).dtype.kind == "i"
    assert check_array(X, ensure_2d=False).dtype.kind == "i"


def test_check_array_dtype_warning():
    X_int_list = [[1, 2, 3], [4, 5, 6], [7, 8, 9]]
    X_float32 = np.asarray(X_int_list, dtype=np.float32)
    X_int64 = np.asarray(X_int_list, dtype=np.int64)
    X_csr_float32 = sp.csr_matrix(X_float32)
    X_csc_float32 = sp.csc_matrix(X_float32)
    X_csc_int32 = sp.csc_matrix(X_int64, dtype=np.int32)
    integer_data = [X_int64, X_csc_int32]
    float32_data = [X_float32, X_csr_float32, X_csc_float32]
    for X in integer_data:
        X_checked = assert_no_warnings(
            check_array, X, dtype=np.float64, accept_sparse=True
        )
        assert X_checked.dtype == np.float64

    for X in float32_data:
        X_checked = assert_no_warnings(
            check_array, X, dtype=[np.float64, np.float32], accept_sparse=True
        )
        assert X_checked.dtype == np.float32
        assert X_checked is X

        X_checked = assert_no_warnings(
            check_array,
            X,
            dtype=[np.float64, np.float32],
            accept_sparse=["csr", "dok"],
            copy=True,
        )
        assert X_checked.dtype == np.float32
        assert X_checked is not X

    X_checked = assert_no_warnings(
        check_array,
        X_csc_float32,
        dtype=[np.float64, np.float32],
        accept_sparse=["csr", "dok"],
        copy=False,
    )
    assert X_checked.dtype == np.float32
    assert X_checked is not X_csc_float32
    assert X_checked.format == "csr"


def test_check_array_accept_sparse_type_exception():
    X = [[1, 2], [3, 4]]
    X_csr = sp.csr_matrix(X)
    invalid_type = SVR()

    msg = (
        "A sparse matrix was passed, but dense data is required. "
        r"Use X.toarray\(\) to convert to a dense numpy array."
    )
    with pytest.raises(TypeError, match=msg):
        check_array(X_csr, accept_sparse=False)

    msg = (
        "Parameter 'accept_sparse' should be a string, "
        "boolean or list of strings. You provided 'accept_sparse=.*'."
    )
    with pytest.raises(ValueError, match=msg):
        check_array(X_csr, accept_sparse=invalid_type)

    msg = (
        "When providing 'accept_sparse' as a tuple or list, "
        "it must contain at least one string value."
    )
    with pytest.raises(ValueError, match=msg):
        check_array(X_csr, accept_sparse=[])
    with pytest.raises(ValueError, match=msg):
        check_array(X_csr, accept_sparse=())
    with pytest.raises(TypeError, match="SVR"):
        check_array(X_csr, accept_sparse=[invalid_type])


def test_check_array_accept_sparse_no_exception():
    X = [[1, 2], [3, 4]]
    X_csr = sp.csr_matrix(X)

    check_array(X_csr, accept_sparse=True)
    check_array(X_csr, accept_sparse="csr")
    check_array(X_csr, accept_sparse=["csr"])
    check_array(X_csr, accept_sparse=("csr",))


@pytest.fixture(params=["csr", "csc", "coo", "bsr"])
def X_64bit(request):
    X = sp.rand(20, 10, format=request.param)
    for attr in ["indices", "indptr", "row", "col"]:
        if hasattr(X, attr):
            setattr(X, attr, getattr(X, attr).astype("int64"))
    yield X


def test_check_array_accept_large_sparse_no_exception(X_64bit):
    # When large sparse are allowed
    check_array(X_64bit, accept_large_sparse=True, accept_sparse=True)


def test_check_array_accept_large_sparse_raise_exception(X_64bit):
    # When large sparse are not allowed
    msg = (
        "Only sparse matrices with 32-bit integer indices "
        "are accepted. Got int64 indices."
    )
    with pytest.raises(ValueError, match=msg):
        check_array(X_64bit, accept_sparse=True, accept_large_sparse=False)


def test_check_array_min_samples_and_features_messages():
    # empty list is considered 2D by default:
    msg = r"0 feature\(s\) \(shape=\(1, 0\)\) while a minimum of 1 is" " required."
    with pytest.raises(ValueError, match=msg):
        check_array([[]])

    # If considered a 1D collection when ensure_2d=False, then the minimum
    # number of samples will break:
    msg = r"0 sample\(s\) \(shape=\(0,\)\) while a minimum of 1 is required."
    with pytest.raises(ValueError, match=msg):
        check_array([], ensure_2d=False)

    # Invalid edge case when checking the default minimum sample of a scalar
    msg = r"Singleton array array\(42\) cannot be considered a valid" " collection."
    with pytest.raises(TypeError, match=msg):
        check_array(42, ensure_2d=False)

    # Simulate a model that would need at least 2 samples to be well defined
    X = np.ones((1, 10))
    y = np.ones(1)
    msg = r"1 sample\(s\) \(shape=\(1, 10\)\) while a minimum of 2 is" " required."
    with pytest.raises(ValueError, match=msg):
        check_X_y(X, y, ensure_min_samples=2)

    # The same message is raised if the data has 2 dimensions even if this is
    # not mandatory
    with pytest.raises(ValueError, match=msg):
        check_X_y(X, y, ensure_min_samples=2, ensure_2d=False)

    # Simulate a model that would require at least 3 features (e.g. SelectKBest
    # with k=3)
    X = np.ones((10, 2))
    y = np.ones(2)
    msg = r"2 feature\(s\) \(shape=\(10, 2\)\) while a minimum of 3 is" " required."
    with pytest.raises(ValueError, match=msg):
        check_X_y(X, y, ensure_min_features=3)

    # Only the feature check is enabled whenever the number of dimensions is 2
    # even if allow_nd is enabled:
    with pytest.raises(ValueError, match=msg):
        check_X_y(X, y, ensure_min_features=3, allow_nd=True)

    # Simulate a case where a pipeline stage as trimmed all the features of a
    # 2D dataset.
    X = np.empty(0).reshape(10, 0)
    y = np.ones(10)
    msg = r"0 feature\(s\) \(shape=\(10, 0\)\) while a minimum of 1 is" " required."
    with pytest.raises(ValueError, match=msg):
        check_X_y(X, y)

    # nd-data is not checked for any minimum number of features by default:
    X = np.ones((10, 0, 28, 28))
    y = np.ones(10)
    X_checked, y_checked = check_X_y(X, y, allow_nd=True)
    assert_array_equal(X, X_checked)
    assert_array_equal(y, y_checked)


def test_check_array_complex_data_error():
    X = np.array([[1 + 2j, 3 + 4j, 5 + 7j], [2 + 3j, 4 + 5j, 6 + 7j]])
    with pytest.raises(ValueError, match="Complex data not supported"):
        check_array(X)

    # list of lists
    X = [[1 + 2j, 3 + 4j, 5 + 7j], [2 + 3j, 4 + 5j, 6 + 7j]]
    with pytest.raises(ValueError, match="Complex data not supported"):
        check_array(X)

    # tuple of tuples
    X = ((1 + 2j, 3 + 4j, 5 + 7j), (2 + 3j, 4 + 5j, 6 + 7j))
    with pytest.raises(ValueError, match="Complex data not supported"):
        check_array(X)

    # list of np arrays
    X = [np.array([1 + 2j, 3 + 4j, 5 + 7j]), np.array([2 + 3j, 4 + 5j, 6 + 7j])]
    with pytest.raises(ValueError, match="Complex data not supported"):
        check_array(X)

    # tuple of np arrays
    X = (np.array([1 + 2j, 3 + 4j, 5 + 7j]), np.array([2 + 3j, 4 + 5j, 6 + 7j]))
    with pytest.raises(ValueError, match="Complex data not supported"):
        check_array(X)

    # dataframe
    X = MockDataFrame(np.array([[1 + 2j, 3 + 4j, 5 + 7j], [2 + 3j, 4 + 5j, 6 + 7j]]))
    with pytest.raises(ValueError, match="Complex data not supported"):
        check_array(X)

    # sparse matrix
    X = sp.coo_matrix([[0, 1 + 2j], [0, 0]])
    with pytest.raises(ValueError, match="Complex data not supported"):
        check_array(X)

    # target variable does not always go through check_array but should
    # never accept complex data either.
    y = np.array([1 + 2j, 3 + 4j, 5 + 7j, 2 + 3j, 4 + 5j, 6 + 7j])
    with pytest.raises(ValueError, match="Complex data not supported"):
        _check_y(y)


def test_has_fit_parameter():
    assert not has_fit_parameter(KNeighborsClassifier, "sample_weight")
    assert has_fit_parameter(RandomForestRegressor, "sample_weight")
    assert has_fit_parameter(SVR, "sample_weight")
    assert has_fit_parameter(SVR(), "sample_weight")

    class TestClassWithDeprecatedFitMethod:
        @deprecated("Deprecated for the purpose of testing has_fit_parameter")
        def fit(self, X, y, sample_weight=None):
            pass

    assert has_fit_parameter(
        TestClassWithDeprecatedFitMethod, "sample_weight"
    ), "has_fit_parameter fails for class with deprecated fit method."


def test_check_symmetric():
    arr_sym = np.array([[0, 1], [1, 2]])
    arr_bad = np.ones(2)
    arr_asym = np.array([[0, 2], [0, 2]])

    test_arrays = {
        "dense": arr_asym,
        "dok": sp.dok_matrix(arr_asym),
        "csr": sp.csr_matrix(arr_asym),
        "csc": sp.csc_matrix(arr_asym),
        "coo": sp.coo_matrix(arr_asym),
        "lil": sp.lil_matrix(arr_asym),
        "bsr": sp.bsr_matrix(arr_asym),
    }

    # check error for bad inputs
    with pytest.raises(ValueError):
        check_symmetric(arr_bad)

    # check that asymmetric arrays are properly symmetrized
    for arr_format, arr in test_arrays.items():
        # Check for warnings and errors
        with pytest.warns(UserWarning):
            check_symmetric(arr)
        with pytest.raises(ValueError):
            check_symmetric(arr, raise_exception=True)

        output = check_symmetric(arr, raise_warning=False)
        if sp.issparse(output):
            assert output.format == arr_format
            assert_array_equal(output.toarray(), arr_sym)
        else:
            assert_array_equal(output, arr_sym)


def test_check_is_fitted_with_is_fitted():
    class Estimator(BaseEstimator):
        def fit(self, **kwargs):
            self._is_fitted = True
            return self

        def __sklearn_is_fitted__(self):
            return hasattr(self, "_is_fitted") and self._is_fitted

    with pytest.raises(NotFittedError):
        check_is_fitted(Estimator())
    check_is_fitted(Estimator().fit())


def test_check_is_fitted():
    # Check is TypeError raised when non estimator instance passed
    with pytest.raises(TypeError):
        check_is_fitted(ARDRegression)
    with pytest.raises(TypeError):
        check_is_fitted("SVR")

    ard = ARDRegression()
    svr = SVR()

    try:
        with pytest.raises(NotFittedError):
            check_is_fitted(ard)
        with pytest.raises(NotFittedError):
            check_is_fitted(svr)
    except ValueError:
        assert False, "check_is_fitted failed with ValueError"

    # NotFittedError is a subclass of both ValueError and AttributeError
    try:
        check_is_fitted(ard, msg="Random message %(name)s, %(name)s")
    except ValueError as e:
        assert str(e) == "Random message ARDRegression, ARDRegression"

    try:
        check_is_fitted(svr, msg="Another message %(name)s, %(name)s")
    except AttributeError as e:
        assert str(e) == "Another message SVR, SVR"

    ard.fit(*make_blobs())
    svr.fit(*make_blobs())

    assert check_is_fitted(ard) is None
    assert check_is_fitted(svr) is None


def test_check_is_fitted_attributes():
    class MyEstimator:
        def fit(self, X, y):
            return self

    msg = "not fitted"
    est = MyEstimator()

    with pytest.raises(NotFittedError, match=msg):
        check_is_fitted(est, attributes=["a_", "b_"])
    with pytest.raises(NotFittedError, match=msg):
        check_is_fitted(est, attributes=["a_", "b_"], all_or_any=all)
    with pytest.raises(NotFittedError, match=msg):
        check_is_fitted(est, attributes=["a_", "b_"], all_or_any=any)

    est.a_ = "a"
    with pytest.raises(NotFittedError, match=msg):
        check_is_fitted(est, attributes=["a_", "b_"])
    with pytest.raises(NotFittedError, match=msg):
        check_is_fitted(est, attributes=["a_", "b_"], all_or_any=all)
    check_is_fitted(est, attributes=["a_", "b_"], all_or_any=any)

    est.b_ = "b"
    check_is_fitted(est, attributes=["a_", "b_"])
    check_is_fitted(est, attributes=["a_", "b_"], all_or_any=all)
    check_is_fitted(est, attributes=["a_", "b_"], all_or_any=any)


@pytest.mark.parametrize(
    "wrap", [itemgetter(0), list, tuple], ids=["single", "list", "tuple"]
)
def test_check_is_fitted_with_attributes(wrap):
    ard = ARDRegression()
    with pytest.raises(NotFittedError, match="is not fitted yet"):
        check_is_fitted(ard, wrap(["coef_"]))

    ard.fit(*make_blobs())

    # Does not raise
    check_is_fitted(ard, wrap(["coef_"]))

    # Raises when using attribute that is not defined
    with pytest.raises(NotFittedError, match="is not fitted yet"):
        check_is_fitted(ard, wrap(["coef_bad_"]))


def test_check_consistent_length():
    check_consistent_length([1], [2], [3], [4], [5])
    check_consistent_length([[1, 2], [[1, 2]]], [1, 2], ["a", "b"])
    check_consistent_length([1], (2,), np.array([3]), sp.csr_matrix((1, 2)))
    with pytest.raises(ValueError, match="inconsistent numbers of samples"):
        check_consistent_length([1, 2], [1])
    with pytest.raises(TypeError, match=r"got <\w+ 'int'>"):
        check_consistent_length([1, 2], 1)
    with pytest.raises(TypeError, match=r"got <\w+ 'object'>"):
        check_consistent_length([1, 2], object())

    with pytest.raises(TypeError):
        check_consistent_length([1, 2], np.array(1))

    # Despite ensembles having __len__ they must raise TypeError
    with pytest.raises(TypeError, match="Expected sequence or array-like"):
        check_consistent_length([1, 2], RandomForestRegressor())
    # XXX: We should have a test with a string, but what is correct behaviour?


def test_check_dataframe_fit_attribute():
    # check pandas dataframe with 'fit' column does not raise error
    # https://github.com/scikit-learn/scikit-learn/issues/8415
    try:
        import pandas as pd

        X = np.array([[1, 2, 3], [4, 5, 6], [7, 8, 9]])
        X_df = pd.DataFrame(X, columns=["a", "b", "fit"])
        check_consistent_length(X_df)
    except ImportError:
        raise SkipTest("Pandas not found")


def test_suppress_validation():
    X = np.array([0, np.inf])
    with pytest.raises(ValueError):
        assert_all_finite(X)
    sklearn.set_config(assume_finite=True)
    assert_all_finite(X)
    sklearn.set_config(assume_finite=False)
    with pytest.raises(ValueError):
        assert_all_finite(X)


def test_check_array_series():
    # regression test that check_array works on pandas Series
    pd = importorskip("pandas")
    res = check_array(pd.Series([1, 2, 3]), ensure_2d=False)
    assert_array_equal(res, np.array([1, 2, 3]))

    # with categorical dtype (not a numpy dtype) (GH12699)
    s = pd.Series(["a", "b", "c"]).astype("category")
    res = check_array(s, dtype=None, ensure_2d=False)
    assert_array_equal(res, np.array(["a", "b", "c"], dtype=object))


def test_check_dataframe_mixed_float_dtypes():
    # pandas dataframe will coerce a boolean into a object, this is a mismatch
    # with np.result_type which will return a float
    # check_array needs to explicitly check for bool dtype in a dataframe for
    # this situation
    # https://github.com/scikit-learn/scikit-learn/issues/15787

    pd = importorskip("pandas")
    df = pd.DataFrame(
        {"int": [1, 2, 3], "float": [0, 0.1, 2.1], "bool": [True, False, True]},
        columns=["int", "float", "bool"],
    )

    array = check_array(df, dtype=(np.float64, np.float32, np.float16))
    expected_array = np.array(
        [[1.0, 0.0, 1.0], [2.0, 0.1, 0.0], [3.0, 2.1, 1.0]], dtype=float
    )
    assert_allclose_dense_sparse(array, expected_array)


class DummyMemory:
    def cache(self, func):
        return func


class WrongDummyMemory:
    pass


def test_check_memory():
    memory = check_memory("cache_directory")
    assert memory.location == "cache_directory"

    memory = check_memory(None)
    assert memory.location is None

    dummy = DummyMemory()
    memory = check_memory(dummy)
    assert memory is dummy

    msg = (
        "'memory' should be None, a string or have the same interface as"
        " joblib.Memory. Got memory='1' instead."
    )
    with pytest.raises(ValueError, match=msg):
        check_memory(1)
    dummy = WrongDummyMemory()
    msg = (
        "'memory' should be None, a string or have the same interface as"
        " joblib.Memory. Got memory='{}' instead.".format(dummy)
    )
    with pytest.raises(ValueError, match=msg):
        check_memory(dummy)


@pytest.mark.parametrize("copy", [True, False])
def test_check_array_memmap(copy):
    X = np.ones((4, 4))
    with TempMemmap(X, mmap_mode="r") as X_memmap:
        X_checked = check_array(X_memmap, copy=copy)
        assert np.may_share_memory(X_memmap, X_checked) == (not copy)
        assert X_checked.flags["WRITEABLE"] == copy


@pytest.mark.parametrize(
    "retype",
    [
        np.asarray,
        sp.csr_matrix,
        sp.csc_matrix,
        sp.coo_matrix,
        sp.lil_matrix,
        sp.bsr_matrix,
        sp.dok_matrix,
        sp.dia_matrix,
    ],
)
def test_check_non_negative(retype):
    A = np.array([[1, 1, 0, 0], [1, 1, 0, 0], [0, 0, 0, 0], [0, 0, 0, 0]])
    X = retype(A)
    check_non_negative(X, "")
    X = retype([[0, 0], [0, 0]])
    check_non_negative(X, "")

    A[0, 0] = -1
    X = retype(A)
    with pytest.raises(ValueError, match="Negative "):
        check_non_negative(X, "")


def test_check_X_y_informative_error():
    X = np.ones((2, 2))
    y = None
    msg = "estimator requires y to be passed, but the target y is None"
    with pytest.raises(ValueError, match=msg):
        check_X_y(X, y)

    msg = "RandomForestRegressor requires y to be passed, but the target y is None"
    with pytest.raises(ValueError, match=msg):
        check_X_y(X, y, estimator=RandomForestRegressor())


def test_retrieve_samples_from_non_standard_shape():
    class TestNonNumericShape:
        def __init__(self):
            self.shape = ("not numeric",)

        def __len__(self):
            return len([1, 2, 3])

    X = TestNonNumericShape()
    assert _num_samples(X) == len(X)

    # check that it gives a good error if there's no __len__
    class TestNoLenWeirdShape:
        def __init__(self):
            self.shape = ("not numeric",)

    with pytest.raises(TypeError, match="Expected sequence or array-like"):
        _num_samples(TestNoLenWeirdShape())


@pytest.mark.parametrize("x", [2, 3, 2.5, 5])
def test_check_scalar_valid(x):
    """Test that check_scalar returns no error/warning if valid inputs are
    provided"""
    with pytest.warns(None) as record:
        scalar = check_scalar(
            x,
            "test_name",
            target_type=numbers.Real,
            min_val=2,
            max_val=5,
            include_boundaries="both",
        )
    assert not [w.message for w in record]
    assert scalar == x


@pytest.mark.parametrize(
    "x, target_name, target_type, min_val, max_val, include_boundaries, err_msg",
    [
        (
            1,
            "test_name1",
            float,
            2,
            4,
            "neither",
            TypeError("test_name1 must be an instance of float, not int."),
        ),
        (
            None,
            "test_name1",
            numbers.Real,
            2,
            4,
            "neither",
            TypeError("test_name1 must be an instance of float, not NoneType."),
        ),
        (
            None,
            "test_name1",
            numbers.Integral,
            2,
            4,
            "neither",
            TypeError("test_name1 must be an instance of int, not NoneType."),
        ),
        (
            1,
            "test_name1",
            (float, bool),
            2,
            4,
            "neither",
            TypeError("test_name1 must be an instance of {float, bool}, not int."),
        ),
        (
            1,
            "test_name2",
            int,
            2,
            4,
            "neither",
            ValueError("test_name2 == 1, must be > 2."),
        ),
        (
            5,
            "test_name3",
            int,
            2,
            4,
            "neither",
            ValueError("test_name3 == 5, must be < 4."),
        ),
        (
            2,
            "test_name4",
            int,
            2,
            4,
            "right",
            ValueError("test_name4 == 2, must be > 2."),
        ),
        (
            4,
            "test_name5",
            int,
            2,
            4,
            "left",
            ValueError("test_name5 == 4, must be < 4."),
        ),
        (
            4,
            "test_name6",
            int,
            2,
            4,
            "bad parameter value",
            ValueError(
                "Unknown value for `include_boundaries`: 'bad parameter value'. "
                "Possible values are: ('left', 'right', 'both', 'neither')."
            ),
        ),
        (
            4,
            "test_name7",
            int,
            None,
            4,
            "left",
            ValueError(
                "`include_boundaries`='left' without specifying explicitly `min_val` "
                "is inconsistent."
            ),
        ),
        (
            4,
            "test_name8",
            int,
            2,
            None,
            "right",
            ValueError(
                "`include_boundaries`='right' without specifying explicitly `max_val` "
                "is inconsistent."
            ),
        ),
    ],
)
def test_check_scalar_invalid(
    x, target_name, target_type, min_val, max_val, include_boundaries, err_msg
):
    """Test that check_scalar returns the right error if a wrong input is
    given"""
    with pytest.raises(Exception) as raised_error:
        check_scalar(
            x,
            target_name,
            target_type=target_type,
            min_val=min_val,
            max_val=max_val,
            include_boundaries=include_boundaries,
        )
    assert str(raised_error.value) == str(err_msg)
    assert type(raised_error.value) == type(err_msg)


_psd_cases_valid = {
    "nominal": ((1, 2), np.array([1, 2]), None, ""),
    "nominal_np_array": (np.array([1, 2]), np.array([1, 2]), None, ""),
    "insignificant_imag": (
        (5, 5e-5j),
        np.array([5, 0]),
        PositiveSpectrumWarning,
        "There are imaginary parts in eigenvalues \\(1e\\-05 of the maximum real part",
    ),
    "insignificant neg": ((5, -5e-5), np.array([5, 0]), PositiveSpectrumWarning, ""),
    "insignificant neg float32": (
        np.array([1, -1e-6], dtype=np.float32),
        np.array([1, 0], dtype=np.float32),
        PositiveSpectrumWarning,
        "There are negative eigenvalues \\(1e\\-06 of the maximum positive",
    ),
    "insignificant neg float64": (
        np.array([1, -1e-10], dtype=np.float64),
        np.array([1, 0], dtype=np.float64),
        PositiveSpectrumWarning,
        "There are negative eigenvalues \\(1e\\-10 of the maximum positive",
    ),
    "insignificant pos": (
        (5, 4e-12),
        np.array([5, 0]),
        PositiveSpectrumWarning,
        "the largest eigenvalue is more than 1e\\+12 times the smallest",
    ),
}


@pytest.mark.parametrize(
    "lambdas, expected_lambdas, w_type, w_msg",
    list(_psd_cases_valid.values()),
    ids=list(_psd_cases_valid.keys()),
)
@pytest.mark.parametrize("enable_warnings", [True, False])
def test_check_psd_eigenvalues_valid(
    lambdas, expected_lambdas, w_type, w_msg, enable_warnings
):
    # Test that ``_check_psd_eigenvalues`` returns the right output for valid
    # input, possibly raising the right warning

    if not enable_warnings:
        w_type = None
        w_msg = ""

    with pytest.warns(w_type, match=w_msg) as w:
        assert_array_equal(
            _check_psd_eigenvalues(lambdas, enable_warnings=enable_warnings),
            expected_lambdas,
        )
    if w_type is None:
        assert not w


_psd_cases_invalid = {
    "significant_imag": (
        (5, 5j),
        ValueError,
        "There are significant imaginary parts in eigenv",
    ),
    "all negative": (
        (-5, -1),
        ValueError,
        "All eigenvalues are negative \\(maximum is -1",
    ),
    "significant neg": (
        (5, -1),
        ValueError,
        "There are significant negative eigenvalues",
    ),
    "significant neg float32": (
        np.array([3e-4, -2e-6], dtype=np.float32),
        ValueError,
        "There are significant negative eigenvalues",
    ),
    "significant neg float64": (
        np.array([1e-5, -2e-10], dtype=np.float64),
        ValueError,
        "There are significant negative eigenvalues",
    ),
}


@pytest.mark.parametrize(
    "lambdas, err_type, err_msg",
    list(_psd_cases_invalid.values()),
    ids=list(_psd_cases_invalid.keys()),
)
def test_check_psd_eigenvalues_invalid(lambdas, err_type, err_msg):
    # Test that ``_check_psd_eigenvalues`` raises the right error for invalid
    # input

    with pytest.raises(err_type, match=err_msg):
        _check_psd_eigenvalues(lambdas)


def test_check_sample_weight():
    # check array order
    sample_weight = np.ones(10)[::2]
    assert not sample_weight.flags["C_CONTIGUOUS"]
    sample_weight = _check_sample_weight(sample_weight, X=np.ones((5, 1)))
    assert sample_weight.flags["C_CONTIGUOUS"]

    # check None input
    sample_weight = _check_sample_weight(None, X=np.ones((5, 2)))
    assert_allclose(sample_weight, np.ones(5))

    # check numbers input
    sample_weight = _check_sample_weight(2.0, X=np.ones((5, 2)))
    assert_allclose(sample_weight, 2 * np.ones(5))

    # check wrong number of dimensions
    with pytest.raises(ValueError, match="Sample weights must be 1D array or scalar"):
        _check_sample_weight(np.ones((2, 4)), X=np.ones((2, 2)))

    # check incorrect n_samples
    msg = r"sample_weight.shape == \(4,\), expected \(2,\)!"
    with pytest.raises(ValueError, match=msg):
        _check_sample_weight(np.ones(4), X=np.ones((2, 2)))

    # float32 dtype is preserved
    X = np.ones((5, 2))
    sample_weight = np.ones(5, dtype=np.float32)
    sample_weight = _check_sample_weight(sample_weight, X)
    assert sample_weight.dtype == np.float32

    # int dtype will be converted to float64 instead
    X = np.ones((5, 2), dtype=int)
    sample_weight = _check_sample_weight(None, X, dtype=X.dtype)
    assert sample_weight.dtype == np.float64

    # check negative weight when only_non_negative=True
    X = np.ones((5, 2))
    sample_weight = np.ones(_num_samples(X))
    sample_weight[-1] = -10
    err_msg = "Negative values in data passed to `sample_weight`"
    with pytest.raises(ValueError, match=err_msg):
        _check_sample_weight(sample_weight, X, only_non_negative=True)


@pytest.mark.parametrize("toarray", [np.array, sp.csr_matrix, sp.csc_matrix])
def test_allclose_dense_sparse_equals(toarray):
    base = np.arange(9).reshape(3, 3)
    x, y = toarray(base), toarray(base)
    assert _allclose_dense_sparse(x, y)


@pytest.mark.parametrize("toarray", [np.array, sp.csr_matrix, sp.csc_matrix])
def test_allclose_dense_sparse_not_equals(toarray):
    base = np.arange(9).reshape(3, 3)
    x, y = toarray(base), toarray(base + 1)
    assert not _allclose_dense_sparse(x, y)


@pytest.mark.parametrize("toarray", [sp.csr_matrix, sp.csc_matrix])
def test_allclose_dense_sparse_raise(toarray):
    x = np.arange(9).reshape(3, 3)
    y = toarray(x + 1)

    msg = "Can only compare two sparse matrices, not a sparse matrix and an array"
    with pytest.raises(ValueError, match=msg):
        _allclose_dense_sparse(x, y)


def test_deprecate_positional_args_warns_for_function():
    @_deprecate_positional_args
    def f1(a, b, *, c=1, d=1):
        pass

    with pytest.warns(FutureWarning, match=r"Pass c=3 as keyword args"):
        f1(1, 2, 3)

    with pytest.warns(FutureWarning, match=r"Pass c=3, d=4 as keyword args"):
        f1(1, 2, 3, 4)

    @_deprecate_positional_args
    def f2(a=1, *, b=1, c=1, d=1):
        pass

    with pytest.warns(FutureWarning, match=r"Pass b=2 as keyword args"):
        f2(1, 2)

    # The * is place before a keyword only argument without a default value
    @_deprecate_positional_args
    def f3(a, *, b, c=1, d=1):
        pass

    with pytest.warns(FutureWarning, match=r"Pass b=2 as keyword args"):
        f3(1, 2)


def test_deprecate_positional_args_warns_for_function_version():
    @_deprecate_positional_args(version="1.1")
    def f1(a, *, b):
        pass

    with pytest.warns(
        FutureWarning, match=r"From version 1.1 passing these as positional"
    ):
        f1(1, 2)


def test_deprecate_positional_args_warns_for_class():
    class A1:
        @_deprecate_positional_args
        def __init__(self, a, b, *, c=1, d=1):
            pass

    with pytest.warns(FutureWarning, match=r"Pass c=3 as keyword args"):
        A1(1, 2, 3)

    with pytest.warns(FutureWarning, match=r"Pass c=3, d=4 as keyword args"):
        A1(1, 2, 3, 4)

    class A2:
        @_deprecate_positional_args
        def __init__(self, a=1, b=1, *, c=1, d=1):
            pass

    with pytest.warns(FutureWarning, match=r"Pass c=3 as keyword args"):
        A2(1, 2, 3)

    with pytest.warns(FutureWarning, match=r"Pass c=3, d=4 as keyword args"):
        A2(1, 2, 3, 4)


@pytest.mark.parametrize("indices", [None, [1, 3]])
def test_check_fit_params(indices):
    X = np.random.randn(4, 2)
    fit_params = {
        "list": [1, 2, 3, 4],
        "array": np.array([1, 2, 3, 4]),
        "sparse-col": sp.csc_matrix([1, 2, 3, 4]).T,
        "sparse-row": sp.csc_matrix([1, 2, 3, 4]),
        "scalar-int": 1,
        "scalar-str": "xxx",
        "None": None,
    }
    result = _check_fit_params(X, fit_params, indices)
    indices_ = indices if indices is not None else list(range(X.shape[0]))

    for key in ["sparse-row", "scalar-int", "scalar-str", "None"]:
        assert result[key] is fit_params[key]

    assert result["list"] == _safe_indexing(fit_params["list"], indices_)
    assert_array_equal(result["array"], _safe_indexing(fit_params["array"], indices_))
    assert_allclose_dense_sparse(
        result["sparse-col"], _safe_indexing(fit_params["sparse-col"], indices_)
    )


@pytest.mark.parametrize("sp_format", [True, "csr", "csc", "coo", "bsr"])
def test_check_sparse_pandas_sp_format(sp_format):
    # check_array converts pandas dataframe with only sparse arrays into
    # sparse matrix
    pd = pytest.importorskip("pandas")
    sp_mat = _sparse_random_matrix(10, 3)

    sdf = pd.DataFrame.sparse.from_spmatrix(sp_mat)
    result = check_array(sdf, accept_sparse=sp_format)

    if sp_format is True:
        # by default pandas converts to coo when accept_sparse is True
        sp_format = "coo"

    assert sp.issparse(result)
    assert result.format == sp_format
    assert_allclose_dense_sparse(sp_mat, result)


@pytest.mark.parametrize(
    "ntype1, ntype2",
    [
        ("longdouble", "float16"),
        ("float16", "float32"),
        ("float32", "double"),
        ("int16", "int32"),
        ("int32", "long"),
        ("byte", "uint16"),
        ("ushort", "uint32"),
        ("uint32", "uint64"),
        ("uint8", "int8"),
    ],
)
def test_check_pandas_sparse_invalid(ntype1, ntype2):
    """check that we raise an error with dataframe having
    sparse extension arrays with unsupported mixed dtype
    and pandas version below 1.2. pandas versions 1.2 and
    above fixed this issue so no error will be raised."""
    pd = pytest.importorskip("pandas")
    df = pd.DataFrame(
        {
            "col1": pd.arrays.SparseArray([0, 1, 0], dtype=ntype1, fill_value=0),
            "col2": pd.arrays.SparseArray([1, 0, 1], dtype=ntype2, fill_value=0),
        }
    )

    if parse_version(pd.__version__) < parse_version("1.2"):
        err_msg = "Pandas DataFrame with mixed sparse extension arrays"
        with pytest.raises(ValueError, match=err_msg):
            check_array(df, accept_sparse=["csr", "csc"])
    else:
        # pandas fixed this issue at 1.1 so from here on,
        # no error will be raised.
        check_array(df, accept_sparse=["csr", "csc"])


@pytest.mark.parametrize(
    "ntype1, ntype2, expected_subtype",
    [
        ("longfloat", "longdouble", np.floating),
        ("float16", "half", np.floating),
        ("single", "float32", np.floating),
        ("double", "float64", np.floating),
        ("int8", "byte", np.integer),
        ("short", "int16", np.integer),
        ("intc", "int32", np.integer),
        ("int0", "long", np.integer),
        ("int", "long", np.integer),
        ("int64", "longlong", np.integer),
        ("int_", "intp", np.integer),
        ("ubyte", "uint8", np.unsignedinteger),
        ("uint16", "ushort", np.unsignedinteger),
        ("uintc", "uint32", np.unsignedinteger),
        ("uint", "uint64", np.unsignedinteger),
        ("uintp", "ulonglong", np.unsignedinteger),
    ],
)
def test_check_pandas_sparse_valid(ntype1, ntype2, expected_subtype):
    # check that we support the conversion of sparse dataframe with mixed
    # type which can be converted safely.
<<<<<<< HEAD
    pd = pytest.importorskip("pandas", minversion="1.2")
=======
    pd = pytest.importorskip("pandas")
>>>>>>> 279388d9
    df = pd.DataFrame(
        {
            "col1": pd.arrays.SparseArray([0, 1, 0], dtype=ntype1, fill_value=0),
            "col2": pd.arrays.SparseArray([1, 0, 1], dtype=ntype2, fill_value=0),
        }
    )
    arr = check_array(df, accept_sparse=["csr", "csc"])
    assert np.issubdtype(arr.dtype, expected_subtype)


@pytest.mark.parametrize(
    "constructor_name",
    ["list", "tuple", "array", "dataframe", "sparse_csr", "sparse_csc"],
)
def test_num_features(constructor_name):
    """Check _num_features for array-likes."""
    X = [[1, 2, 3], [4, 5, 6]]
    X = _convert_container(X, constructor_name)
    assert _num_features(X) == 3


@pytest.mark.parametrize(
    "X",
    [
        [1, 2, 3],
        ["a", "b", "c"],
        [False, True, False],
        [1.0, 3.4, 4.0],
        [{"a": 1}, {"b": 2}, {"c": 3}],
    ],
    ids=["int", "str", "bool", "float", "dict"],
)
@pytest.mark.parametrize("constructor_name", ["list", "tuple", "array", "series"])
def test_num_features_errors_1d_containers(X, constructor_name):
    X = _convert_container(X, constructor_name)
    if constructor_name == "array":
        expected_type_name = "numpy.ndarray"
    elif constructor_name == "series":
        expected_type_name = "pandas.core.series.Series"
    else:
        expected_type_name = constructor_name
    message = (
        f"Unable to find the number of features from X of type {expected_type_name}"
    )
    if hasattr(X, "shape"):
        message += " with shape (3,)"
    elif isinstance(X[0], str):
        message += " where the samples are of type str"
    elif isinstance(X[0], dict):
        message += " where the samples are of type dict"
    with pytest.raises(TypeError, match=re.escape(message)):
        _num_features(X)


@pytest.mark.parametrize("X", [1, "b", False, 3.0], ids=["int", "str", "bool", "float"])
def test_num_features_errors_scalars(X):
    msg = f"Unable to find the number of features from X of type {type(X).__qualname__}"
    with pytest.raises(TypeError, match=msg):
        _num_features(X)


# TODO: Remove in 1.2
@pytest.mark.filterwarnings("ignore:the matrix subclass:PendingDeprecationWarning")
def test_check_array_deprecated_matrix():
    """Test that matrix support is deprecated in 1.0."""

    X = np.matrix(np.arange(5))
    msg = (
        "np.matrix usage is deprecated in 1.0 and will raise a TypeError "
        "in 1.2. Please convert to a numpy array with np.asarray."
    )
    with pytest.warns(FutureWarning, match=msg):
        check_array(X)


@pytest.mark.parametrize(
    "names",
    [list(range(2)), range(2), None, [["a", "b"], ["c", "d"]]],
    ids=["list-int", "range", "default", "MultiIndex"],
)
def test_get_feature_names_pandas_with_ints_no_warning(names):
    """Get feature names with pandas dataframes without warning.

    Column names with consistent dtypes will not warn, such as int or MultiIndex.
    """
    pd = pytest.importorskip("pandas")
    X = pd.DataFrame([[1, 2], [4, 5], [5, 6]], columns=names)

    with pytest.warns(None) as record:
        names = _get_feature_names(X)
    assert not [w.message for w in record]
    assert names is None


def test_get_feature_names_pandas():
    """Get feature names with pandas dataframes."""
    pd = pytest.importorskip("pandas")
    columns = [f"col_{i}" for i in range(3)]
    X = pd.DataFrame([[1, 2, 3], [4, 5, 6]], columns=columns)
    feature_names = _get_feature_names(X)

    assert_array_equal(feature_names, columns)


def test_get_feature_names_numpy():
    """Get feature names return None for numpy arrays."""
    X = np.array([[1, 2, 3], [4, 5, 6]])
    names = _get_feature_names(X)
    assert names is None


# TODO: Convert to a error in 1.2
@pytest.mark.parametrize(
    "names, dtypes",
    [
        (["a", 1], "['int', 'str']"),
        (["pizza", ["a", "b"]], "['list', 'str']"),
    ],
    ids=["int-str", "list-str"],
)
def test_get_feature_names_invalid_dtypes_warns(names, dtypes):
    """Get feature names warns when the feature names have mixed dtypes"""
    pd = pytest.importorskip("pandas")
    X = pd.DataFrame([[1, 2], [4, 5], [5, 6]], columns=names)

    msg = re.escape(
        "Feature names only support names that are all strings. "
        f"Got feature names with dtypes: {dtypes}. An error will be raised"
    )
    with pytest.warns(FutureWarning, match=msg):
        names = _get_feature_names(X)
    assert names is None


class PassthroughTransformer(BaseEstimator):
    def fit(self, X, y=None):
        self._validate_data(X, reset=True)
        return self

    def transform(self, X):
        return X

    def get_feature_names_out(self, input_features=None):
        return _check_feature_names_in(self, input_features)


def test_check_feature_names_in():
    """Check behavior of check_feature_names_in for arrays."""
    X = np.array([[0.0, 1.0, 2.0]])
    est = PassthroughTransformer().fit(X)

    names = est.get_feature_names_out()
    assert_array_equal(names, ["x0", "x1", "x2"])

    incorrect_len_names = ["x10", "x1"]
    with pytest.raises(ValueError, match="input_features should have length equal to"):
        est.get_feature_names_out(incorrect_len_names)

    # remove n_feature_in_
    del est.n_features_in_
    with pytest.raises(ValueError, match="Unable to generate feature names"):
        est.get_feature_names_out()


def test_check_feature_names_in_pandas():
    """Check behavior of check_feature_names_in for pandas dataframes."""
    pd = pytest.importorskip("pandas")
    names = ["a", "b", "c"]
    df = pd.DataFrame([[0.0, 1.0, 2.0]], columns=names)
    est = PassthroughTransformer().fit(df)

    names = est.get_feature_names_out()
    assert_array_equal(names, ["a", "b", "c"])

    with pytest.raises(ValueError, match="input_features is not equal to"):
        est.get_feature_names_out(["x1", "x2", "x3"])<|MERGE_RESOLUTION|>--- conflicted
+++ resolved
@@ -1565,11 +1565,7 @@
 def test_check_pandas_sparse_valid(ntype1, ntype2, expected_subtype):
     # check that we support the conversion of sparse dataframe with mixed
     # type which can be converted safely.
-<<<<<<< HEAD
     pd = pytest.importorskip("pandas", minversion="1.2")
-=======
-    pd = pytest.importorskip("pandas")
->>>>>>> 279388d9
     df = pd.DataFrame(
         {
             "col1": pd.arrays.SparseArray([0, 1, 0], dtype=ntype1, fill_value=0),
