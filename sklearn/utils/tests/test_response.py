--- conflicted
+++ resolved
@@ -7,10 +7,7 @@
     make_multilabel_classification,
     make_regression,
 )
-<<<<<<< HEAD
-=======
 from sklearn.ensemble import IsolationForest
->>>>>>> caeb09e8
 from sklearn.linear_model import (
     LinearRegression,
     LogisticRegression,
@@ -292,8 +289,6 @@
         assert np.logical_and(predictions >= 0, predictions <= 1).all()
 
 
-<<<<<<< HEAD
-=======
 def test_get_response_values_with_response_list():
     """Check the behaviour of passing a list of responses to `_get_response_values`."""
     classifier = LogisticRegression().fit(X_binary, y_binary)
@@ -321,7 +316,6 @@
     assert response_method == "decision_function"
 
 
->>>>>>> caeb09e8
 @pytest.mark.parametrize(
     "response_method", ["predict_proba", "decision_function", "predict"]
 )
