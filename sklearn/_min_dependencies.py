"""All minimum dependencies for scikit-learn."""
import argparse
from collections import defaultdict

# scipy and cython should by in sync with pyproject.toml
NUMPY_MIN_VERSION = "1.19.5"
SCIPY_MIN_VERSION = "1.6.0"
JOBLIB_MIN_VERSION = "1.2.0"
THREADPOOLCTL_MIN_VERSION = "2.0.0"
PYTEST_MIN_VERSION = "7.1.2"
CYTHON_MIN_VERSION = "0.29.33"


# 'build' and 'install' is included to have structured metadata for CI.
# It will NOT be included in setup's extras_require
# The values are (version_spec, comma separated tags)
dependent_packages = {
    "numpy": (NUMPY_MIN_VERSION, "build, install"),
    "scipy": (SCIPY_MIN_VERSION, "build, install"),
    "joblib": (JOBLIB_MIN_VERSION, "install"),
    "threadpoolctl": (THREADPOOLCTL_MIN_VERSION, "install"),
    "cython": (CYTHON_MIN_VERSION, "build"),
    "matplotlib": ("3.3.4", "benchmark, docs, examples, tests"),
<<<<<<< HEAD
    "scikit-image": ("0.16.2", "docs, examples, tests"),
=======
    "scikit-image": ("0.17.2", "docs, examples, tests"),
>>>>>>> b3a54c08
    "pandas": ("1.1.5", "benchmark, docs, examples, tests"),
    "seaborn": ("0.9.0", "docs, examples"),
    "memory_profiler": ("0.57.0", "benchmark, docs"),
    "pytest": (PYTEST_MIN_VERSION, "tests"),
    "pytest-cov": ("2.9.0", "tests"),
    "ruff": ("0.0.272", "tests"),
    "black": ("23.3.0", "tests"),
    "mypy": ("1.3", "tests"),
    "pyamg": ("4.0.0", "tests"),
    "polars": ("0.19.12", "tests"),
    "pyarrow": ("12.0.0", "tests"),
    "sphinx": ("6.0.0", "docs"),
    "sphinx-copybutton": ("0.5.2", "docs"),
    "sphinx-gallery": ("0.15.0", "docs"),
    "numpydoc": ("1.2.0", "docs, tests"),
    "Pillow": ("7.1.2", "docs"),
    "pooch": ("1.6.0", "docs, examples, tests"),
    "sphinx-prompt": ("1.3.0", "docs"),
    "sphinxext-opengraph": ("0.4.2", "docs"),
    "plotly": ("5.14.0", "docs, examples"),
    # XXX: Pin conda-lock to the latest released version (needs manual update
    # from time to time)
    "conda-lock": ("2.4.2", "maintenance"),
}


# create inverse mapping for setuptools
tag_to_packages: dict = defaultdict(list)
for package, (min_version, extras) in dependent_packages.items():
    for extra in extras.split(", "):
        tag_to_packages[extra].append("{}>={}".format(package, min_version))


# Used by CI to get the min dependencies
if __name__ == "__main__":
    parser = argparse.ArgumentParser(description="Get min dependencies for a package")

    parser.add_argument("package", choices=dependent_packages)
    args = parser.parse_args()
    min_version = dependent_packages[args.package][0]
    print(min_version)<|MERGE_RESOLUTION|>--- conflicted
+++ resolved
@@ -21,11 +21,7 @@
     "threadpoolctl": (THREADPOOLCTL_MIN_VERSION, "install"),
     "cython": (CYTHON_MIN_VERSION, "build"),
     "matplotlib": ("3.3.4", "benchmark, docs, examples, tests"),
-<<<<<<< HEAD
-    "scikit-image": ("0.16.2", "docs, examples, tests"),
-=======
     "scikit-image": ("0.17.2", "docs, examples, tests"),
->>>>>>> b3a54c08
     "pandas": ("1.1.5", "benchmark, docs, examples, tests"),
     "seaborn": ("0.9.0", "docs, examples"),
     "memory_profiler": ("0.57.0", "benchmark, docs"),
