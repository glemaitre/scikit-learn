--- conflicted
+++ resolved
@@ -35,14 +35,9 @@
                                                'predictor'])
 
 __all__ = [
-<<<<<<< HEAD
-    'MICEImputer',
     'MissingIndicator',
     'SimpleImputer'
-=======
-    'SimpleImputer',
     'ChainedImputer',
->>>>>>> 8083ea4a
 ]
 
 
