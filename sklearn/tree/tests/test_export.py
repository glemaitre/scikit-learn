--- conflicted
+++ resolved
@@ -10,13 +10,9 @@
 from sklearn.ensemble import GradientBoostingClassifier
 from sklearn.tree import export_graphviz
 from sklearn.externals.six import StringIO
-<<<<<<< HEAD
 from sklearn.utils.testing import (assert_in, assert_equal, assert_raises,
-                                   assert_raises_regex, assert_less_equal)
-=======
-from sklearn.utils.testing import assert_in, assert_equal, assert_raises
-from sklearn.utils.testing import assert_raise_message
->>>>>>> ee82c3f3
+                                   assert_less_equal, assert_raises_regex,
+                                   assert_raise_message)
 from sklearn.exceptions import NotFittedError
 
 # toy sample
