import numpy as np
import pytest

from sklearn.metrics.cluster import adjusted_mutual_info_score
from sklearn.metrics.cluster import adjusted_rand_score
from sklearn.metrics.cluster import completeness_score
from sklearn.metrics.cluster import contingency_matrix
from sklearn.metrics.cluster import entropy
from sklearn.metrics.cluster import expected_mutual_information
from sklearn.metrics.cluster import fowlkes_mallows_score
from sklearn.metrics.cluster import homogeneity_completeness_v_measure
from sklearn.metrics.cluster import homogeneity_score
from sklearn.metrics.cluster import mutual_info_score
from sklearn.metrics.cluster import normalized_mutual_info_score
from sklearn.metrics.cluster import v_measure_score
from sklearn.metrics.cluster.supervised import _generalized_average

from sklearn.utils import assert_all_finite
from sklearn.utils.testing import (
        assert_almost_equal, ignore_warnings)
from numpy.testing import assert_array_almost_equal


score_funcs = [
    adjusted_rand_score,
    homogeneity_score,
    completeness_score,
    v_measure_score,
    adjusted_mutual_info_score,
    normalized_mutual_info_score,
]


@ignore_warnings(category=FutureWarning)
def test_error_messages_on_wrong_input():
    for score_func in score_funcs:
<<<<<<< HEAD
        expected = ('Found input variables with inconsistent numbers '
                    'of samples: [2, 3]')
        assert_raise_message(ValueError, expected, score_func,
                             [0, 1], [1, 1, 1])
=======
        expected = ('labels_true and labels_pred must have same size,'
                    ' got 2 and 3')
        with pytest.raises(ValueError, match=expected):
            score_func([0, 1], [1, 1, 1])
>>>>>>> 32d5a763

        expected = r"labels_true must be 1D: shape is \(2"
        with pytest.raises(ValueError, match=expected):
            score_func([[0, 1], [1, 0]], [1, 1, 1])

        expected = r"labels_pred must be 1D: shape is \(2"
        with pytest.raises(ValueError, match=expected):
            score_func([0, 1, 0], [[1, 1], [0, 0]])


def test_generalized_average():
    a, b = 1, 2
    methods = ["min", "geometric", "arithmetic", "max"]
    means = [_generalized_average(a, b, method) for method in methods]
    assert means[0] <= means[1] <= means[2] <= means[3]
    c, d = 12, 12
    means = [_generalized_average(c, d, method) for method in methods]
    assert means[0] == means[1] == means[2] == means[3]


@ignore_warnings(category=FutureWarning)
def test_perfect_matches():
    for score_func in score_funcs:
        assert score_func([], []) == 1.0
        assert score_func([0], [1]) == 1.0
        assert score_func([0, 0, 0], [0, 0, 0]) == 1.0
        assert score_func([0, 1, 0], [42, 7, 42]) == 1.0
        assert score_func([0., 1., 0.], [42., 7., 42.]) == 1.0
        assert score_func([0., 1., 2.], [42., 7., 2.]) == 1.0
        assert score_func([0, 1, 2], [42, 7, 2]) == 1.0
    score_funcs_with_changing_means = [
        normalized_mutual_info_score,
        adjusted_mutual_info_score,
    ]
    means = {"min", "geometric", "arithmetic", "max"}
    for score_func in score_funcs_with_changing_means:
        for mean in means:
            assert score_func([], [], mean) == 1.0
            assert score_func([0], [1], mean) == 1.0
            assert score_func([0, 0, 0], [0, 0, 0], mean) == 1.0
            assert score_func([0, 1, 0], [42, 7, 42], mean) == 1.0
            assert score_func([0., 1., 0.], [42., 7., 42.], mean) == 1.0
            assert score_func([0., 1., 2.], [42., 7., 2.], mean) == 1.0
            assert score_func([0, 1, 2], [42, 7, 2], mean) == 1.0


def test_homogeneous_but_not_complete_labeling():
    # homogeneous but not complete clustering
    h, c, v = homogeneity_completeness_v_measure(
        [0, 0, 0, 1, 1, 1],
        [0, 0, 0, 1, 2, 2])
    assert_almost_equal(h, 1.00, 2)
    assert_almost_equal(c, 0.69, 2)
    assert_almost_equal(v, 0.81, 2)


def test_complete_but_not_homogeneous_labeling():
    # complete but not homogeneous clustering
    h, c, v = homogeneity_completeness_v_measure(
        [0, 0, 1, 1, 2, 2],
        [0, 0, 1, 1, 1, 1])
    assert_almost_equal(h, 0.58, 2)
    assert_almost_equal(c, 1.00, 2)
    assert_almost_equal(v, 0.73, 2)


def test_not_complete_and_not_homogeneous_labeling():
    # neither complete nor homogeneous but not so bad either
    h, c, v = homogeneity_completeness_v_measure(
        [0, 0, 0, 1, 1, 1],
        [0, 1, 0, 1, 2, 2])
    assert_almost_equal(h, 0.67, 2)
    assert_almost_equal(c, 0.42, 2)
    assert_almost_equal(v, 0.52, 2)


def test_beta_parameter():
    # test for when beta passed to
    # homogeneity_completeness_v_measure
    # and v_measure_score
    beta_test = 0.2
    h_test = 0.67
    c_test = 0.42
    v_test = ((1 + beta_test) * h_test * c_test
              / (beta_test * h_test + c_test))

    h, c, v = homogeneity_completeness_v_measure(
        [0, 0, 0, 1, 1, 1],
        [0, 1, 0, 1, 2, 2],
        beta=beta_test)
    assert_almost_equal(h, h_test, 2)
    assert_almost_equal(c, c_test, 2)
    assert_almost_equal(v, v_test, 2)

    v = v_measure_score(
        [0, 0, 0, 1, 1, 1],
        [0, 1, 0, 1, 2, 2],
        beta=beta_test)
    assert_almost_equal(v, v_test, 2)


def test_non_consecutive_labels():
    # regression tests for labels with gaps
    h, c, v = homogeneity_completeness_v_measure(
        [0, 0, 0, 2, 2, 2],
        [0, 1, 0, 1, 2, 2])
    assert_almost_equal(h, 0.67, 2)
    assert_almost_equal(c, 0.42, 2)
    assert_almost_equal(v, 0.52, 2)

    h, c, v = homogeneity_completeness_v_measure(
        [0, 0, 0, 1, 1, 1],
        [0, 4, 0, 4, 2, 2])
    assert_almost_equal(h, 0.67, 2)
    assert_almost_equal(c, 0.42, 2)
    assert_almost_equal(v, 0.52, 2)

    ari_1 = adjusted_rand_score([0, 0, 0, 1, 1, 1], [0, 1, 0, 1, 2, 2])
    ari_2 = adjusted_rand_score([0, 0, 0, 1, 1, 1], [0, 4, 0, 4, 2, 2])
    assert_almost_equal(ari_1, 0.24, 2)
    assert_almost_equal(ari_2, 0.24, 2)


@ignore_warnings(category=FutureWarning)
def uniform_labelings_scores(score_func, n_samples, k_range, n_runs=10,
                             seed=42):
    # Compute score for random uniform cluster labelings
    random_labels = np.random.RandomState(seed).randint
    scores = np.zeros((len(k_range), n_runs))
    for i, k in enumerate(k_range):
        for j in range(n_runs):
            labels_a = random_labels(low=0, high=k, size=n_samples)
            labels_b = random_labels(low=0, high=k, size=n_samples)
            scores[i, j] = score_func(labels_a, labels_b)
    return scores


@ignore_warnings(category=FutureWarning)
def test_adjustment_for_chance():
    # Check that adjusted scores are almost zero on random labels
    n_clusters_range = [2, 10, 50, 90]
    n_samples = 100
    n_runs = 10

    scores = uniform_labelings_scores(
        adjusted_rand_score, n_samples, n_clusters_range, n_runs)

    max_abs_scores = np.abs(scores).max(axis=1)
    assert_array_almost_equal(max_abs_scores, [0.02, 0.03, 0.03, 0.02], 2)


def test_adjusted_mutual_info_score():
    # Compute the Adjusted Mutual Information and test against known values
    labels_a = np.array([1, 1, 1, 1, 1, 1, 2, 2, 2, 2, 2, 2, 3, 3, 3, 3, 3])
    labels_b = np.array([1, 1, 1, 1, 2, 1, 2, 2, 2, 2, 3, 1, 3, 3, 3, 2, 2])
    # Mutual information
    mi = mutual_info_score(labels_a, labels_b)
    assert_almost_equal(mi, 0.41022, 5)
    # with provided sparse contingency
    C = contingency_matrix(labels_a, labels_b, sparse=True)
    mi = mutual_info_score(labels_a, labels_b, contingency=C)
    assert_almost_equal(mi, 0.41022, 5)
    # with provided dense contingency
    C = contingency_matrix(labels_a, labels_b)
    mi = mutual_info_score(labels_a, labels_b, contingency=C)
    assert_almost_equal(mi, 0.41022, 5)
    # Expected mutual information
    n_samples = C.sum()
    emi = expected_mutual_information(C, n_samples)
    assert_almost_equal(emi, 0.15042, 5)
    # Adjusted mutual information
    ami = adjusted_mutual_info_score(labels_a, labels_b)
    assert_almost_equal(ami, 0.27821, 5)
    ami = adjusted_mutual_info_score([1, 1, 2, 2], [2, 2, 3, 3])
    assert ami == 1.0
    # Test with a very large array
    a110 = np.array([list(labels_a) * 110]).flatten()
    b110 = np.array([list(labels_b) * 110]).flatten()
    ami = adjusted_mutual_info_score(a110, b110)
    assert_almost_equal(ami, 0.38, 2)


def test_expected_mutual_info_overflow():
    # Test for regression where contingency cell exceeds 2**16
    # leading to overflow in np.outer, resulting in EMI > 1
    assert expected_mutual_information(np.array([[70000]]), 70000) <= 1


def test_int_overflow_mutual_info_fowlkes_mallows_score():
    # Test overflow in mutual_info_classif and fowlkes_mallows_score
    x = np.array([1] * (52632 + 2529) + [2] * (14660 + 793) + [3] * (3271 +
                 204) + [4] * (814 + 39) + [5] * (316 + 20))
    y = np.array([0] * 52632 + [1] * 2529 + [0] * 14660 + [1] * 793 +
                 [0] * 3271 + [1] * 204 + [0] * 814 + [1] * 39 + [0] * 316 +
                 [1] * 20)

    assert_all_finite(mutual_info_score(x, y))
    assert_all_finite(fowlkes_mallows_score(x, y))


def test_entropy():
    ent = entropy([0, 0, 42.])
    assert_almost_equal(ent, 0.6365141, 5)
    assert_almost_equal(entropy([]), 1)


def test_contingency_matrix():
    labels_a = np.array([1, 1, 1, 1, 1, 1, 2, 2, 2, 2, 2, 2, 3, 3, 3, 3, 3])
    labels_b = np.array([1, 1, 1, 1, 2, 1, 2, 2, 2, 2, 3, 1, 3, 3, 3, 2, 2])
    C = contingency_matrix(labels_a, labels_b)
    C2 = np.histogram2d(labels_a, labels_b,
                        bins=(np.arange(1, 5),
                              np.arange(1, 5)))[0]
    assert_array_almost_equal(C, C2)
    C = contingency_matrix(labels_a, labels_b, eps=.1)
    assert_array_almost_equal(C, C2 + .1)


def test_contingency_matrix_sparse():
    labels_a = np.array([1, 1, 1, 1, 1, 1, 2, 2, 2, 2, 2, 2, 3, 3, 3, 3, 3])
    labels_b = np.array([1, 1, 1, 1, 2, 1, 2, 2, 2, 2, 3, 1, 3, 3, 3, 2, 2])
    C = contingency_matrix(labels_a, labels_b)
    C_sparse = contingency_matrix(labels_a, labels_b, sparse=True).toarray()
    assert_array_almost_equal(C, C_sparse)
    with pytest.raises(ValueError, match="Cannot set 'eps' when sparse=True"):
        contingency_matrix(labels_a, labels_b, eps=1e-10, sparse=True)


@ignore_warnings(category=FutureWarning)
def test_exactly_zero_info_score():
    # Check numerical stability when information is exactly zero
    for i in np.logspace(1, 4, 4).astype(np.int):
        labels_a, labels_b = (np.ones(i, dtype=np.int),
                              np.arange(i, dtype=np.int))
        assert normalized_mutual_info_score(labels_a, labels_b) == 0.0
        assert v_measure_score(labels_a, labels_b) == 0.0
        assert adjusted_mutual_info_score(labels_a, labels_b) == 0.0
        assert normalized_mutual_info_score(labels_a, labels_b) == 0.0
        for method in ["min", "geometric", "arithmetic", "max"]:
            assert adjusted_mutual_info_score(labels_a, labels_b,
                                              method) == 0.0
            assert normalized_mutual_info_score(labels_a, labels_b,
                                                method) == 0.0


def test_v_measure_and_mutual_information(seed=36):
    # Check relation between v_measure, entropy and mutual information
    for i in np.logspace(1, 4, 4).astype(np.int):
        random_state = np.random.RandomState(seed)
        labels_a, labels_b = (random_state.randint(0, 10, i),
                              random_state.randint(0, 10, i))
        assert_almost_equal(v_measure_score(labels_a, labels_b),
                            2.0 * mutual_info_score(labels_a, labels_b) /
                            (entropy(labels_a) + entropy(labels_b)), 0)
        avg = 'arithmetic'
        assert_almost_equal(v_measure_score(labels_a, labels_b),
                            normalized_mutual_info_score(labels_a, labels_b,
                                                         average_method=avg)
                            )


def test_fowlkes_mallows_score():
    # General case
    score = fowlkes_mallows_score([0, 0, 0, 1, 1, 1],
                                  [0, 0, 1, 1, 2, 2])
    assert_almost_equal(score, 4. / np.sqrt(12. * 6.))

    # Perfect match but where the label names changed
    perfect_score = fowlkes_mallows_score([0, 0, 0, 1, 1, 1],
                                          [1, 1, 1, 0, 0, 0])
    assert_almost_equal(perfect_score, 1.)

    # Worst case
    worst_score = fowlkes_mallows_score([0, 0, 0, 0, 0, 0],
                                        [0, 1, 2, 3, 4, 5])
    assert_almost_equal(worst_score, 0.)


def test_fowlkes_mallows_score_properties():
    # handcrafted example
    labels_a = np.array([0, 0, 0, 1, 1, 2])
    labels_b = np.array([1, 1, 2, 2, 0, 0])
    expected = 1. / np.sqrt((1. + 3.) * (1. + 2.))
    # FMI = TP / sqrt((TP + FP) * (TP + FN))

    score_original = fowlkes_mallows_score(labels_a, labels_b)
    assert_almost_equal(score_original, expected)

    # symmetric property
    score_symmetric = fowlkes_mallows_score(labels_b, labels_a)
    assert_almost_equal(score_symmetric, expected)

    # permutation property
    score_permuted = fowlkes_mallows_score((labels_a + 1) % 3, labels_b)
    assert_almost_equal(score_permuted, expected)

    # symmetric and permutation(both together)
    score_both = fowlkes_mallows_score(labels_b, (labels_a + 2) % 3)
    assert_almost_equal(score_both, expected)<|MERGE_RESOLUTION|>--- conflicted
+++ resolved
@@ -34,17 +34,12 @@
 @ignore_warnings(category=FutureWarning)
 def test_error_messages_on_wrong_input():
     for score_func in score_funcs:
-<<<<<<< HEAD
-        expected = ('Found input variables with inconsistent numbers '
-                    'of samples: [2, 3]')
+        expected = (r'Found input variables with inconsistent numbers '
+                    r'of samples: \[2, 3\]')
         assert_raise_message(ValueError, expected, score_func,
                              [0, 1], [1, 1, 1])
-=======
-        expected = ('labels_true and labels_pred must have same size,'
-                    ' got 2 and 3')
         with pytest.raises(ValueError, match=expected):
             score_func([0, 1], [1, 1, 1])
->>>>>>> 32d5a763
 
         expected = r"labels_true must be 1D: shape is \(2"
         with pytest.raises(ValueError, match=expected):
