--- conflicted
+++ resolved
@@ -117,40 +117,10 @@
         """
         cm = self.confusion_matrix
         n_classes = cm.shape[0]
-<<<<<<< HEAD
-=======
-        self.im_ = ax.imshow(cm, interpolation="nearest", cmap=cmap)
-        self.text_ = None
-        cmap_min, cmap_max = self.im_.cmap(0), self.im_.cmap(1.0)
-
-        if include_values:
-            self.text_ = np.empty_like(cm, dtype=object)
-
-            # print text with appropriate color depending on background
-            thresh = (cm.max() + cm.min()) / 2.0
-
-            for i, j in product(range(n_classes), range(n_classes)):
-                color = cmap_max if cm[i, j] < thresh else cmap_min
-
-                if values_format is None:
-                    text_cm = format(cm[i, j], ".2g")
-                    if cm.dtype.kind != "f":
-                        text_d = format(cm[i, j], "d")
-                        if len(text_d) < len(text_cm):
-                            text_cm = text_d
-                else:
-                    text_cm = format(cm[i, j], values_format)
-
-                self.text_[i, j] = ax.text(
-                    j, i, text_cm, ha="center", va="center", color=color
-                )
-
->>>>>>> 7b715111
         if self.display_labels is None:
             display_labels = np.arange(n_classes)
         else:
             display_labels = self.display_labels
-<<<<<<< HEAD
         fig, ax, im, text = plot_heatmap(
             cm,
             "True label",
@@ -164,19 +134,7 @@
             values_format=values_format,
             colorbar=colorbar,
         )
-=======
-        if colorbar:
-            fig.colorbar(self.im_, ax=ax)
-        ax.set(
-            xticks=np.arange(n_classes),
-            yticks=np.arange(n_classes),
-            xticklabels=display_labels,
-            yticklabels=display_labels,
-            ylabel="True label",
-            xlabel="Predicted label",
-        )
-
->>>>>>> 7b715111
+
         ax.set_ylim((n_classes - 0.5, -0.5))
 
         self.figure_ = fig
