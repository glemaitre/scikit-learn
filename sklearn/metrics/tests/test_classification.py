--- conflicted
+++ resolved
@@ -1246,11 +1246,7 @@
 def test_jaccard_score_validation():
     y_true = np.array([0, 1, 0, 1, 1])
     y_pred = np.array([0, 1, 0, 1, 1])
-<<<<<<< HEAD
-    err_msg = r"pos_label=2 is not a valid label: \[0, 1\]"
-=======
     err_msg = r"pos_label=2 is not a valid label. It should be one of \[0, 1\]"
->>>>>>> 31c74271
     with pytest.raises(ValueError, match=err_msg):
         jaccard_score(y_true, y_pred, average='binary', pos_label=2)
 
