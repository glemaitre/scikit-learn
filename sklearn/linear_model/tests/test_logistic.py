--- conflicted
+++ resolved
@@ -2078,14 +2078,6 @@
 
 @pytest.mark.usefixtures("enable_slep006")
 def test_lr_cv_scores_differ_when_sample_weight_is_requested():
-<<<<<<< HEAD
-    """Test sample_weight is correctly passed to the scorer in
-    LogisticRegressionCV :meth:`fit` by checking the difference
-    in scores with the case when sample_weight is not requested.
-    """
-    rng = np.random.RandomState(10)
-    X, y = make_classification(n_samples=10, random_state=rng)
-=======
     """Test that `sample_weight` is correctly passed to the scorer in
     `LogisticRegressionCV.fit` and `LogisticRegressionCV.score` by
     checking the difference in scores with the case when `sample_weight`
@@ -2094,7 +2086,6 @@
     rng = np.random.RandomState(10)
     X, y = make_classification(n_samples=10, random_state=rng)
     X_t, y_t = make_classification(n_samples=10, random_state=rng)
->>>>>>> 02d20c18
     sample_weight = np.ones(len(y))
     sample_weight[: len(y) // 2] = 2
     kwargs = {"sample_weight": sample_weight}
@@ -2110,15 +2101,6 @@
 
     assert not np.allclose(lr_cv1.scores_[1], lr_cv2.scores_[1])
 
-<<<<<<< HEAD
-
-def test_lr_cv_scores_without_enabling_metadata_routing():
-    """Test that sample_weight is passed correctly to the scorer in
-    LogisticRegressionCV :meth:`fit` even when `enable_metadata_routing=False`
-    """
-    rng = np.random.RandomState(10)
-    X, y = make_classification(n_samples=10, random_state=rng)
-=======
     score_1 = lr_cv1.score(X_t, y_t, **kwargs)
     score_2 = lr_cv2.score(X_t, y_t, **kwargs)
 
@@ -2133,7 +2115,6 @@
     rng = np.random.RandomState(10)
     X, y = make_classification(n_samples=10, random_state=rng)
     X_t, y_t = make_classification(n_samples=10, random_state=rng)
->>>>>>> 02d20c18
     sample_weight = np.ones(len(y))
     sample_weight[: len(y) // 2] = 2
     kwargs = {"sample_weight": sample_weight}
@@ -2142,25 +2123,17 @@
         scorer1 = get_scorer("accuracy")
         lr_cv1 = LogisticRegressionCV(scoring=scorer1)
         lr_cv1.fit(X, y, **kwargs)
-<<<<<<< HEAD
-=======
         score_1 = lr_cv1.score(X_t, y_t, **kwargs)
->>>>>>> 02d20c18
 
     with config_context(enable_metadata_routing=True):
         scorer2 = get_scorer("accuracy")
         scorer2.set_score_request(sample_weight=True)
         lr_cv2 = LogisticRegressionCV(scoring=scorer2)
         lr_cv2.fit(X, y, **kwargs)
-<<<<<<< HEAD
-
-    assert_allclose(lr_cv1.scores_[1], lr_cv2.scores_[1])
-=======
         score_2 = lr_cv2.score(X_t, y_t, **kwargs)
 
     assert_allclose(lr_cv1.scores_[1], lr_cv2.scores_[1])
     assert_allclose(score_1, score_2)
->>>>>>> 02d20c18
 
 
 @pytest.mark.parametrize("solver", SOLVERS)
