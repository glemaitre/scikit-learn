--- conflicted
+++ resolved
@@ -2254,10 +2254,10 @@
         ridge.cv_values_
 
 
-<<<<<<< HEAD
 @pytest.mark.parametrize("with_sample_weight", [False, True])
 @pytest.mark.parametrize("fit_intercept", [False, True])
-def test_ridge_cv_results_predictions(with_sample_weight, fit_intercept):
+@pytest.mark.parametrize("n_targets", [1, 2])
+def test_ridge_cv_results_predictions(with_sample_weight, fit_intercept, n_targets):
     """Check that the predictions stored in `cv_results_` are on the original scale.
 
     The GCV approach works on scaled data: centered by an offset and scaled by the
@@ -2271,7 +2271,9 @@
     Non-regression test for:
     https://github.com/scikit-learn/scikit-learn/issues/13998
     """
-    X, y = make_regression(n_samples=100, n_features=10, random_state=0)
+    X, y = make_regression(
+        n_samples=100, n_features=10, n_targets=n_targets, random_state=0
+    )
     sample_weight = np.ones(shape=(X.shape[0],))
     if with_sample_weight:
         sample_weight[::2] = 0.5
@@ -2288,21 +2290,16 @@
     ridge_cv.fit(X, y, sample_weight=sample_weight)
 
     # manual grid-search with a `Ridge` estimator
+    predictions = np.empty(shape=(*y.shape, len(alphas)))
     cv = LeaveOneOut()
-    results = np.transpose(
-        [
-            [
-                Ridge(alpha=alpha, fit_intercept=fit_intercept)
-                .fit(X[train_idx], y[train_idx], sample_weight[train_idx])
-                .predict(X[test_idx])
-                .squeeze()
-                for train_idx, test_idx in cv.split(X, y)
-            ]
-            for alpha in alphas
-        ]
-    )
-    assert_allclose(ridge_cv.cv_results_, results)
-=======
+    for alpha_idx, alpha in enumerate(alphas):
+        for idx, (train_idx, test_idx) in enumerate(cv.split(X, y)):
+            ridge = Ridge(alpha=alpha, fit_intercept=fit_intercept)
+            ridge.fit(X[train_idx], y[train_idx], sample_weight[train_idx])
+            predictions[idx, ..., alpha_idx] = ridge.predict(X[test_idx])
+    assert_allclose(ridge_cv.cv_results_, predictions)
+
+
 def test_ridge_cv_multioutput_sample_weight(global_random_seed):
     """Check that `RidgeCV` works properly with multioutput and sample_weight
     when `scoring != None`.
@@ -2327,7 +2324,6 @@
         ]
     )
     assert_allclose(ridge_cv.best_score_, -mean_squared_error(y, y_pred_loo))
->>>>>>> 25bc29ab
 
 
 # Metadata Routing Tests
