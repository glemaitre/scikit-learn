--- conflicted
+++ resolved
@@ -57,11 +57,8 @@
     config.add_subpackage('tree')
     config.add_subpackage('utils')
     config.add_subpackage('svm')
-<<<<<<< HEAD
     config.add_subpackage('_fast_gradient_boosting')
-=======
     config.add_subpackage('linear_model')
->>>>>>> b61283de
 
     # add cython extension module for isotonic regression
     config.add_extension('_isotonic',
