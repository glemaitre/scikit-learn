--- conflicted
+++ resolved
@@ -248,11 +248,6 @@
     assert_array_equal(pred, sp_clf.predict(iris.data))
 
 
-<<<<<<< HEAD
-@pytest.mark.filterwarnings('ignore: Default solver will be changed')  # 0.22
-=======
-@pytest.mark.filterwarnings('ignore: Default multi_class will')  # 0.22
->>>>>>> 91e019df
 def test_weight():
     # Test class weights
     X_, y_ = make_classification(n_samples=200, n_features=100,
